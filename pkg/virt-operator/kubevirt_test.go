/*
 * This file is part of the KubeVirt project
 *
 * Licensed under the Apache License, Version 2.0 (the "License");
 * you may not use this file except in compliance with the License.
 * You may obtain a copy of the License at
 *
 *     http://www.apache.org/licenses/LICENSE-2.0
 *
 * Unless required by applicable law or agreed to in writing, software
 * distributed under the License is distributed on an "AS IS" BASIS,
 * WITHOUT WARRANTIES OR CONDITIONS OF ANY KIND, either express or implied.
 * See the License for the specific language governing permissions and
 * limitations under the License.
 *
 * Copyright 2017 Red Hat, Inc.
 *
 */

package virt_operator

import (
	"fmt"
	"os"
	"strings"
	"time"

	"github.com/golang/mock/gomock"
	. "github.com/onsi/ginkgo"
	. "github.com/onsi/gomega"
	"k8s.io/apimachinery/pkg/api/errors"
	"k8s.io/apimachinery/pkg/runtime/schema"
	"k8s.io/apimachinery/pkg/util/intstr"
	"k8s.io/kube-aggregator/pkg/apis/apiregistration/v1beta1"

	"kubevirt.io/kubevirt/pkg/certificates/triple/cert"

	promv1 "github.com/coreos/prometheus-operator/pkg/apis/monitoring/v1"
	secv1 "github.com/openshift/api/security/v1"
	secv1fake "github.com/openshift/client-go/security/clientset/versioned/typed/security/v1/fake"
	admissionregistrationv1beta1 "k8s.io/api/admissionregistration/v1beta1"
	appsv1 "k8s.io/api/apps/v1"
	batchv1 "k8s.io/api/batch/v1"
	k8sv1 "k8s.io/api/core/v1"
	policyv1beta1 "k8s.io/api/policy/v1beta1"
	rbacv1 "k8s.io/api/rbac/v1"
	extv1beta1 "k8s.io/apiextensions-apiserver/pkg/apis/apiextensions/v1beta1"
	extclientfake "k8s.io/apiextensions-apiserver/pkg/client/clientset/clientset/fake"
	metav1 "k8s.io/apimachinery/pkg/apis/meta/v1"
	"k8s.io/apimachinery/pkg/runtime"
	"k8s.io/apimachinery/pkg/util/rand"
	"k8s.io/client-go/kubernetes/fake"
	"k8s.io/client-go/testing"
	"k8s.io/client-go/tools/cache"
	framework "k8s.io/client-go/tools/cache/testing"
	"k8s.io/client-go/tools/record"

	v1 "kubevirt.io/client-go/api/v1"
	promclientfake "kubevirt.io/client-go/generated/prometheus-operator/clientset/versioned/fake"
	"kubevirt.io/client-go/kubecli"
	"kubevirt.io/client-go/log"
	"kubevirt.io/client-go/version"
	kubecontroller "kubevirt.io/kubevirt/pkg/controller"
	"kubevirt.io/kubevirt/pkg/testutils"
	"kubevirt.io/kubevirt/pkg/virt-operator/creation/components"
	"kubevirt.io/kubevirt/pkg/virt-operator/creation/rbac"
	installstrategy "kubevirt.io/kubevirt/pkg/virt-operator/install-strategy"
	"kubevirt.io/kubevirt/pkg/virt-operator/util"
)

const (
	Added   = "added"
	Updated = "updated"
	Patched = "patched"
	Deleted = "deleted"
)

var _ = Describe("KubeVirt Operator", func() {
	log.Log.SetIOWriter(GinkgoWriter)

	var ctrl *gomock.Controller
	var kvInterface *kubecli.MockKubeVirtInterface
	var kvSource *framework.FakeControllerSource
	var kvInformer cache.SharedIndexInformer
	var apiServiceClient *installstrategy.MockAPIServiceInterface

	var serviceAccountSource *framework.FakeControllerSource
	var clusterRoleSource *framework.FakeControllerSource
	var clusterRoleBindingSource *framework.FakeControllerSource
	var roleSource *framework.FakeControllerSource
	var roleBindingSource *framework.FakeControllerSource
	var crdSource *framework.FakeControllerSource
	var serviceSource *framework.FakeControllerSource
	var deploymentSource *framework.FakeControllerSource
	var daemonSetSource *framework.FakeControllerSource
	var validatingWebhookSource *framework.FakeControllerSource
	var mutatingWebhookSource *framework.FakeControllerSource
	var apiserviceSource *framework.FakeControllerSource
	var sccSource *framework.FakeControllerSource
	var installStrategyConfigMapSource *framework.FakeControllerSource
	var installStrategyJobSource *framework.FakeControllerSource
	var infrastructurePodSource *framework.FakeControllerSource
	var podDisruptionBudgetSource *framework.FakeControllerSource
	var serviceMonitorSource *framework.FakeControllerSource
	var namespaceSource *framework.FakeControllerSource
	var prometheusRuleSource *framework.FakeControllerSource
	var secretsSource *framework.FakeControllerSource
	var configMapSource *framework.FakeControllerSource

	var stop chan struct{}
	var controller *KubeVirtController

	var recorder *record.FakeRecorder

	var mockQueue *testutils.MockWorkQueue
	var virtClient *kubecli.MockKubevirtClient
	var kubeClient *fake.Clientset
	var secClient *secv1fake.FakeSecurityV1
	var extClient *extclientfake.Clientset
	var promClient *promclientfake.Clientset

	var informers util.Informers
	var stores util.Stores

	NAMESPACE := "kubevirt-test"

	getConfig := func(registry, version string) *util.KubeVirtDeploymentConfig {
		return util.GetTargetConfigFromKV(&v1.KubeVirt{
			ObjectMeta: metav1.ObjectMeta{
				Namespace: NAMESPACE,
			},
			Spec: v1.KubeVirtSpec{
				ImageRegistry: registry,
				ImageTag:      version,
			},
		})
	}

	var totalAdds int
	var totalUpdates int
	var totalPatches int
	var totalDeletions int
	var resourceChanges map[string]map[string]int

	resourceCount := 53
	patchCount := 34
	updateCount := 20

	deleteFromCache := true
	addToCache := true

	syncCaches := func(stop chan struct{}) {
		go kvInformer.Run(stop)
		go informers.ServiceAccount.Run(stop)
		go informers.ClusterRole.Run(stop)
		go informers.ClusterRoleBinding.Run(stop)
		go informers.Role.Run(stop)
		go informers.RoleBinding.Run(stop)
		go informers.Crd.Run(stop)
		go informers.Service.Run(stop)
		go informers.Deployment.Run(stop)
		go informers.DaemonSet.Run(stop)
		go informers.ValidationWebhook.Run(stop)
		go informers.MutatingWebhook.Run(stop)
		go informers.APIService.Run(stop)
		go informers.SCC.Run(stop)
		go informers.InstallStrategyJob.Run(stop)
		go informers.InstallStrategyConfigMap.Run(stop)
		go informers.InfrastructurePod.Run(stop)
		go informers.PodDisruptionBudget.Run(stop)
		go informers.ServiceMonitor.Run(stop)
		go informers.Namespace.Run(stop)
		go informers.PrometheusRule.Run(stop)
		go informers.Secrets.Run(stop)
		go informers.ConfigMap.Run(stop)

		Expect(cache.WaitForCacheSync(stop, kvInformer.HasSynced)).To(BeTrue())

		cache.WaitForCacheSync(stop, informers.ServiceAccount.HasSynced)
		cache.WaitForCacheSync(stop, informers.ClusterRole.HasSynced)
		cache.WaitForCacheSync(stop, informers.ClusterRoleBinding.HasSynced)
		cache.WaitForCacheSync(stop, informers.Role.HasSynced)
		cache.WaitForCacheSync(stop, informers.RoleBinding.HasSynced)
		cache.WaitForCacheSync(stop, informers.Crd.HasSynced)
		cache.WaitForCacheSync(stop, informers.Service.HasSynced)
		cache.WaitForCacheSync(stop, informers.Deployment.HasSynced)
		cache.WaitForCacheSync(stop, informers.DaemonSet.HasSynced)
		cache.WaitForCacheSync(stop, informers.ValidationWebhook.HasSynced)
		cache.WaitForCacheSync(stop, informers.MutatingWebhook.HasSynced)
		cache.WaitForCacheSync(stop, informers.APIService.HasSynced)
		cache.WaitForCacheSync(stop, informers.SCC.HasSynced)
		cache.WaitForCacheSync(stop, informers.InstallStrategyJob.HasSynced)
		cache.WaitForCacheSync(stop, informers.InstallStrategyConfigMap.HasSynced)
		cache.WaitForCacheSync(stop, informers.InfrastructurePod.HasSynced)
		cache.WaitForCacheSync(stop, informers.PodDisruptionBudget.HasSynced)
		cache.WaitForCacheSync(stop, informers.ServiceMonitor.HasSynced)
		cache.WaitForCacheSync(stop, informers.Namespace.HasSynced)
		cache.WaitForCacheSync(stop, informers.PrometheusRule.HasSynced)
		cache.WaitForCacheSync(stop, informers.Secrets.HasSynced)
		cache.WaitForCacheSync(stop, informers.ConfigMap.HasSynced)
	}

	getSCC := func() secv1.SecurityContextConstraints {
		return secv1.SecurityContextConstraints{
			ObjectMeta: metav1.ObjectMeta{
				Name: "privileged",
			},
			Users: []string{
				"someUser",
			},
		}
	}

	var defaultConfig *util.KubeVirtDeploymentConfig
	BeforeEach(func() {

		err := os.Setenv(util.OperatorImageEnvName, fmt.Sprintf("%s/virt-operator:%s", "someregistry", "v9.9.9"))
		Expect(err).NotTo(HaveOccurred())
		defaultConfig = getConfig("", "")

		totalAdds = 0
		totalUpdates = 0
		totalPatches = 0
		totalDeletions = 0
		resourceChanges = make(map[string]map[string]int)
		deleteFromCache = true
		addToCache = true

		stop = make(chan struct{})
		ctrl = gomock.NewController(GinkgoT())
		virtClient = kubecli.NewMockKubevirtClient(ctrl)
		kvInterface = kubecli.NewMockKubeVirtInterface(ctrl)
		apiServiceClient = installstrategy.NewMockAPIServiceInterface(ctrl)

		kvInformer, kvSource = testutils.NewFakeInformerFor(&v1.KubeVirt{})
		recorder = record.NewFakeRecorder(100)

		informers.ServiceAccount, serviceAccountSource = testutils.NewFakeInformerFor(&k8sv1.ServiceAccount{})
		stores.ServiceAccountCache = informers.ServiceAccount.GetStore()

		informers.ClusterRole, clusterRoleSource = testutils.NewFakeInformerFor(&rbacv1.ClusterRole{})
		stores.ClusterRoleCache = informers.ClusterRole.GetStore()

		informers.ClusterRoleBinding, clusterRoleBindingSource = testutils.NewFakeInformerFor(&rbacv1.ClusterRoleBinding{})
		stores.ClusterRoleBindingCache = informers.ClusterRoleBinding.GetStore()

		informers.Role, roleSource = testutils.NewFakeInformerFor(&rbacv1.Role{})
		stores.RoleCache = informers.Role.GetStore()

		informers.RoleBinding, roleBindingSource = testutils.NewFakeInformerFor(&rbacv1.RoleBinding{})
		stores.RoleBindingCache = informers.RoleBinding.GetStore()

		informers.Crd, crdSource = testutils.NewFakeInformerFor(&extv1beta1.CustomResourceDefinition{})
		stores.CrdCache = informers.Crd.GetStore()

		informers.Service, serviceSource = testutils.NewFakeInformerFor(&k8sv1.Service{})
		stores.ServiceCache = informers.Service.GetStore()

		informers.Deployment, deploymentSource = testutils.NewFakeInformerFor(&appsv1.Deployment{})
		stores.DeploymentCache = informers.Deployment.GetStore()

		informers.DaemonSet, daemonSetSource = testutils.NewFakeInformerFor(&appsv1.DaemonSet{})
		stores.DaemonSetCache = informers.DaemonSet.GetStore()

		informers.ValidationWebhook, validatingWebhookSource = testutils.NewFakeInformerFor(&admissionregistrationv1beta1.ValidatingWebhookConfiguration{})
		stores.ValidationWebhookCache = informers.ValidationWebhook.GetStore()
		informers.MutatingWebhook, mutatingWebhookSource = testutils.NewFakeInformerFor(&admissionregistrationv1beta1.MutatingWebhookConfiguration{})
		stores.MutatingWebhookCache = informers.MutatingWebhook.GetStore()
		informers.APIService, apiserviceSource = testutils.NewFakeInformerFor(&v1beta1.APIService{})
		stores.APIServiceCache = informers.APIService.GetStore()

		informers.SCC, sccSource = testutils.NewFakeInformerFor(&secv1.SecurityContextConstraints{})
		stores.SCCCache = informers.SCC.GetStore()

		informers.InstallStrategyConfigMap, installStrategyConfigMapSource = testutils.NewFakeInformerFor(&k8sv1.ConfigMap{})
		stores.InstallStrategyConfigMapCache = informers.InstallStrategyConfigMap.GetStore()

		informers.InstallStrategyJob, installStrategyJobSource = testutils.NewFakeInformerFor(&batchv1.Job{})
		stores.InstallStrategyJobCache = informers.InstallStrategyJob.GetStore()

		informers.InfrastructurePod, infrastructurePodSource = testutils.NewFakeInformerFor(&k8sv1.Pod{})
		stores.InfrastructurePodCache = informers.InfrastructurePod.GetStore()

		informers.PodDisruptionBudget, podDisruptionBudgetSource = testutils.NewFakeInformerFor(&policyv1beta1.PodDisruptionBudget{})
		stores.PodDisruptionBudgetCache = informers.PodDisruptionBudget.GetStore()

		informers.Namespace, namespaceSource = testutils.NewFakeInformerWithIndexersFor(
			&k8sv1.Namespace{}, cache.Indexers{
				"namespace_name": func(obj interface{}) ([]string, error) {
					return []string{obj.(*k8sv1.Namespace).GetName()}, nil
				},
			})
		stores.NamespaceCache = informers.Namespace.GetStore()

		// test OpenShift components
		stores.IsOnOpenshift = true

		informers.ServiceMonitor, serviceMonitorSource = testutils.NewFakeInformerFor(&promv1.ServiceMonitor{})
		stores.ServiceMonitorCache = informers.ServiceMonitor.GetStore()
		stores.ServiceMonitorEnabled = true

		informers.PrometheusRule, prometheusRuleSource = testutils.NewFakeInformerFor(&promv1.PrometheusRule{})
		stores.PrometheusRuleCache = informers.PrometheusRule.GetStore()
		stores.PrometheusRulesEnabled = true

		informers.Secrets, secretsSource = testutils.NewFakeInformerFor(&k8sv1.Secret{})
		stores.SecretCache = informers.Secrets.GetStore()
		informers.ConfigMap, configMapSource = testutils.NewFakeInformerFor(&k8sv1.ConfigMap{})
		stores.ConfigMapCache = informers.ConfigMap.GetStore()

		controller = NewKubeVirtController(virtClient, apiServiceClient, kvInformer, recorder, stores, informers, NAMESPACE)

		// Wrap our workqueue to have a way to detect when we are done processing updates
		mockQueue = testutils.NewMockWorkQueue(controller.queue)
		controller.queue = mockQueue

		// Set up mock client
		virtClient.EXPECT().KubeVirt(NAMESPACE).Return(kvInterface).AnyTimes()
		kubeClient = fake.NewSimpleClientset()
		secClient = &secv1fake.FakeSecurityV1{
			Fake: &fake.NewSimpleClientset().Fake,
		}
		extClient = extclientfake.NewSimpleClientset()

		promClient = promclientfake.NewSimpleClientset()

		virtClient.EXPECT().AdmissionregistrationV1beta1().Return(kubeClient.AdmissionregistrationV1beta1()).AnyTimes()
		virtClient.EXPECT().CoreV1().Return(kubeClient.CoreV1()).AnyTimes()
		virtClient.EXPECT().BatchV1().Return(kubeClient.BatchV1()).AnyTimes()
		virtClient.EXPECT().RbacV1().Return(kubeClient.RbacV1()).AnyTimes()
		virtClient.EXPECT().AppsV1().Return(kubeClient.AppsV1()).AnyTimes()
		virtClient.EXPECT().SecClient().Return(secClient).AnyTimes()
		virtClient.EXPECT().ExtensionsClient().Return(extClient).AnyTimes()
		virtClient.EXPECT().PolicyV1beta1().Return(kubeClient.PolicyV1beta1()).AnyTimes()
		virtClient.EXPECT().PrometheusClient().Return(promClient).AnyTimes()

		// Make sure that all unexpected calls to kubeClient will fail
		kubeClient.Fake.PrependReactor("*", "*", func(action testing.Action) (handled bool, obj runtime.Object, err error) {
			if action.GetVerb() == "get" && action.GetResource().Resource == "secrets" {
				return true, nil, errors.NewNotFound(schema.GroupResource{Group: "", Resource: "secrets"}, "whatever")
			}
			if action.GetVerb() == "get" && action.GetResource().Resource == "validatingwebhookconfigurations" {
				return true, nil, errors.NewNotFound(schema.GroupResource{Group: "", Resource: "validatingwebhookconfigurations"}, "whatever")
			}
			if action.GetVerb() == "get" && action.GetResource().Resource == "mutatingwebhookconfigurations" {
				return true, nil, errors.NewNotFound(schema.GroupResource{Group: "", Resource: "mutatingwebhookconfigurations"}, "whatever")
			}
			if action.GetVerb() != "get" || action.GetResource().Resource != "namespaces" {
				Expect(action).To(BeNil())
			}
			return true, nil, nil
		})
		apiServiceClient.EXPECT().Get(gomock.Any(), gomock.Any()).AnyTimes().Return(nil, errors.NewNotFound(schema.GroupResource{Group: "", Resource: "apiservices"}, "whatever"))
		secClient.Fake.PrependReactor("*", "*", func(action testing.Action) (handled bool, obj runtime.Object, err error) {
			Expect(action).To(BeNil())
			return true, nil, nil
		})
		extClient.Fake.PrependReactor("*", "*", func(action testing.Action) (handled bool, obj runtime.Object, err error) {
			Expect(action).To(BeNil())
			return true, nil, nil
		})
		promClient.Fake.PrependReactor("*", "*", func(action testing.Action) (handled bool, obj runtime.Object, err error) {
			Expect(action).To(BeNil())
			return true, nil, nil
		})

		syncCaches(stop)

		// add the privileged SCC without KubeVirt accounts
		scc := getSCC()
		sccSource.Add(&scc)

	})

	AfterEach(func() {
		close(stop)
		// Ensure that we add checks for expected events to every test
		Expect(recorder.Events).To(BeEmpty())
		ctrl.Finish()
	})

	injectMetadata := func(objectMeta *metav1.ObjectMeta, config *util.KubeVirtDeploymentConfig) {

		if config == nil {
			return
		}
		if objectMeta.Labels == nil {
			objectMeta.Labels = make(map[string]string)
		}
		objectMeta.Labels[v1.ManagedByLabel] = v1.ManagedByLabelOperatorValue

		if objectMeta.Annotations == nil {
			objectMeta.Annotations = make(map[string]string)
		}
		objectMeta.Annotations[v1.InstallStrategyVersionAnnotation] = config.GetKubeVirtVersion()
		objectMeta.Annotations[v1.InstallStrategyRegistryAnnotation] = config.GetImageRegistry()
		objectMeta.Annotations[v1.InstallStrategyIdentifierAnnotation] = config.GetDeploymentID()
		objectMeta.Annotations[v1.KubeVirtGenerationAnnotation] = "1"
	}

	addKubeVirt := func(kv *v1.KubeVirt) {
		mockQueue.ExpectAdds(1)
		kvSource.Add(kv)
		mockQueue.Wait()
	}

	addServiceAccount := func(sa *k8sv1.ServiceAccount) {
		mockQueue.ExpectAdds(1)
		serviceAccountSource.Add(sa)
		mockQueue.Wait()
	}

	addClusterRole := func(cr *rbacv1.ClusterRole) {
		mockQueue.ExpectAdds(1)
		clusterRoleSource.Add(cr)
		mockQueue.Wait()
	}

	addClusterRoleBinding := func(crb *rbacv1.ClusterRoleBinding) {
		mockQueue.ExpectAdds(1)
		clusterRoleBindingSource.Add(crb)
		mockQueue.Wait()
	}

	addRole := func(role *rbacv1.Role) {
		mockQueue.ExpectAdds(1)
		roleSource.Add(role)
		mockQueue.Wait()
	}

	addRoleBinding := func(rb *rbacv1.RoleBinding) {
		mockQueue.ExpectAdds(1)
		roleBindingSource.Add(rb)
		mockQueue.Wait()
	}

	addCrd := func(crd *extv1beta1.CustomResourceDefinition) {
		mockQueue.ExpectAdds(1)
		crdSource.Add(crd)
		mockQueue.Wait()
	}

	addService := func(svc *k8sv1.Service) {
		mockQueue.ExpectAdds(1)
		serviceSource.Add(svc)
		mockQueue.Wait()
	}

	addDeployment := func(depl *appsv1.Deployment) {
		mockQueue.ExpectAdds(1)
		deploymentSource.Add(depl)
		mockQueue.Wait()
	}

	addDaemonset := func(ds *appsv1.DaemonSet) {
		mockQueue.ExpectAdds(1)
		daemonSetSource.Add(ds)
		mockQueue.Wait()
	}

	addValidatingWebhook := func(wh *admissionregistrationv1beta1.ValidatingWebhookConfiguration) {
		mockQueue.ExpectAdds(1)
		validatingWebhookSource.Add(wh)
		mockQueue.Wait()
	}

	addMutatingWebhook := func(wh *admissionregistrationv1beta1.MutatingWebhookConfiguration) {
		mockQueue.ExpectAdds(1)
		mutatingWebhookSource.Add(wh)
		mockQueue.Wait()
	}

	addAPIService := func(wh *v1beta1.APIService) {
		mockQueue.ExpectAdds(1)
		apiserviceSource.Add(wh)
		mockQueue.Wait()
	}

	addInstallStrategyJob := func(job *batchv1.Job) {
		mockQueue.ExpectAdds(1)
		installStrategyJobSource.Add(job)
		mockQueue.Wait()
	}

	addPod := func(pod *k8sv1.Pod) {
		mockQueue.ExpectAdds(1)
		infrastructurePodSource.Add(pod)
		mockQueue.Wait()
	}

	addPodDisruptionBudget := func(podDisruptionBudget *policyv1beta1.PodDisruptionBudget) {
		mockQueue.ExpectAdds(1)
		podDisruptionBudgetSource.Add(podDisruptionBudget)
		mockQueue.Wait()
	}

	addSecret := func(secret *k8sv1.Secret) {
		mockQueue.ExpectAdds(1)
		secretsSource.Add(secret)
		mockQueue.Wait()
	}

	addConfigMap := func(configMap *k8sv1.ConfigMap) {
		mockQueue.ExpectAdds(1)
		if _, ok := configMap.Labels[v1.InstallStrategyLabel]; ok {
			installStrategyConfigMapSource.Add(configMap)
		} else {
			configMapSource.Add(configMap)
		}
		mockQueue.Wait()
	}

	addSCC := func(scc *secv1.SecurityContextConstraints) {
		mockQueue.ExpectAdds(1)
		sccSource.Add(scc)
		mockQueue.Wait()
	}

	addServiceMonitor := func(serviceMonitor *promv1.ServiceMonitor) {
		mockQueue.ExpectAdds(1)
		serviceMonitorSource.Add(serviceMonitor)
		mockQueue.Wait()
	}

	addPrometheusRule := func(prometheusRule *promv1.PrometheusRule) {
		mockQueue.ExpectAdds(1)
		prometheusRuleSource.Add(prometheusRule)
		mockQueue.Wait()
	}

	addResource := func(obj runtime.Object, config *util.KubeVirtDeploymentConfig) {
		switch resource := obj.(type) {
		case *k8sv1.ServiceAccount:
			injectMetadata(&obj.(*k8sv1.ServiceAccount).ObjectMeta, config)
			addServiceAccount(resource)
		case *rbacv1.ClusterRole:
			injectMetadata(&obj.(*rbacv1.ClusterRole).ObjectMeta, config)
			addClusterRole(resource)
		case *rbacv1.ClusterRoleBinding:
			injectMetadata(&obj.(*rbacv1.ClusterRoleBinding).ObjectMeta, config)
			addClusterRoleBinding(resource)
		case *rbacv1.Role:
			injectMetadata(&obj.(*rbacv1.Role).ObjectMeta, config)
			addRole(resource)
		case *rbacv1.RoleBinding:
			injectMetadata(&obj.(*rbacv1.RoleBinding).ObjectMeta, config)
			addRoleBinding(resource)
		case *extv1beta1.CustomResourceDefinition:
			injectMetadata(&obj.(*extv1beta1.CustomResourceDefinition).ObjectMeta, config)
			addCrd(resource)
		case *k8sv1.Service:
			injectMetadata(&obj.(*k8sv1.Service).ObjectMeta, config)
			addService(resource)
		case *appsv1.Deployment:
			injectMetadata(&obj.(*appsv1.Deployment).ObjectMeta, config)
			addDeployment(resource)
		case *appsv1.DaemonSet:
			injectMetadata(&obj.(*appsv1.DaemonSet).ObjectMeta, config)
			addDaemonset(resource)
		case *admissionregistrationv1beta1.ValidatingWebhookConfiguration:
			injectMetadata(&obj.(*admissionregistrationv1beta1.ValidatingWebhookConfiguration).ObjectMeta, config)
			addValidatingWebhook(resource)
		case *admissionregistrationv1beta1.MutatingWebhookConfiguration:
			injectMetadata(&obj.(*admissionregistrationv1beta1.MutatingWebhookConfiguration).ObjectMeta, config)
			addMutatingWebhook(resource)
		case *v1beta1.APIService:
			injectMetadata(&obj.(*v1beta1.APIService).ObjectMeta, config)
			addAPIService(resource)
		case *batchv1.Job:
			injectMetadata(&obj.(*batchv1.Job).ObjectMeta, config)
			addInstallStrategyJob(resource)
		case *k8sv1.ConfigMap:
			injectMetadata(&obj.(*k8sv1.ConfigMap).ObjectMeta, config)
			addConfigMap(resource)
		case *k8sv1.Pod:
			injectMetadata(&obj.(*k8sv1.Pod).ObjectMeta, config)
			addPod(resource)
		case *policyv1beta1.PodDisruptionBudget:
			injectMetadata(&obj.(*policyv1beta1.PodDisruptionBudget).ObjectMeta, config)
			addPodDisruptionBudget(resource)
		case *k8sv1.Secret:
			injectMetadata(&obj.(*k8sv1.Secret).ObjectMeta, config)
			addSecret(resource)
		case *secv1.SecurityContextConstraints:
			injectMetadata(&obj.(*secv1.SecurityContextConstraints).ObjectMeta, config)
			addSCC(resource)
		case *promv1.ServiceMonitor:
			injectMetadata(&obj.(*promv1.ServiceMonitor).ObjectMeta, config)
			addServiceMonitor(resource)
		case *promv1.PrometheusRule:
			injectMetadata(&obj.(*promv1.PrometheusRule).ObjectMeta, config)
			addPrometheusRule(resource)
		default:
			Fail("unknown resource type")
		}
		split := strings.Split(fmt.Sprintf("%T", obj), ".")
		resourceKey := strings.ToLower(split[len(split)-1]) + "s"
		if _, ok := resourceChanges[resourceKey]; !ok {
			resourceChanges[resourceKey] = make(map[string]int)
		}
		resourceChanges[resourceKey][Added]++
	}

	addInstallStrategy := func(config *util.KubeVirtDeploymentConfig) {
		// install strategy config
		resource, _ := installstrategy.NewInstallStrategyConfigMap(config, true, NAMESPACE)

		resource.Name = fmt.Sprintf("%s-%s", resource.Name, rand.String(10))
		addResource(resource, config)
	}

	addPodDisruptionBudgets := func(config *util.KubeVirtDeploymentConfig, apiDeployment *appsv1.Deployment, controller *appsv1.Deployment) {
		minAvailable := intstr.FromInt(int(1))
		apiPodDisruptionBudget := &policyv1beta1.PodDisruptionBudget{
			ObjectMeta: metav1.ObjectMeta{
				Namespace: apiDeployment.Namespace,
				Name:      apiDeployment.Name + "-pdb",
				Labels:    apiDeployment.Labels,
			},
			Spec: policyv1beta1.PodDisruptionBudgetSpec{
				MinAvailable: &minAvailable,
				Selector:     apiDeployment.Spec.Selector,
			},
		}
		injectMetadata(&apiPodDisruptionBudget.ObjectMeta, config)
		addPodDisruptionBudget(apiPodDisruptionBudget)
		controllerPodDisruptionBudget := &policyv1beta1.PodDisruptionBudget{
			ObjectMeta: metav1.ObjectMeta{
				Namespace: controller.Namespace,
				Name:      controller.Name + "-pdb",
				Labels:    controller.Labels,
			},
			Spec: policyv1beta1.PodDisruptionBudgetSpec{
				MinAvailable: &minAvailable,
				Selector:     controller.Spec.Selector,
			},
		}
		injectMetadata(&controllerPodDisruptionBudget.ObjectMeta, config)
		addPodDisruptionBudget(controllerPodDisruptionBudget)
	}

	addPodsWithIndividualConfigs := func(config *util.KubeVirtDeploymentConfig,
		configController *util.KubeVirtDeploymentConfig,
		configHandler *util.KubeVirtDeploymentConfig,
		shouldAddPodDisruptionBudgets bool) {
		// we need at least one active pod for
		// virt-api
		// virt-controller
		// virt-handler
		apiDeployment, _ := components.NewApiServerDeployment(NAMESPACE, config.GetImageRegistry(), config.GetImagePrefix(), config.GetApiVersion(), "", "", config.GetImagePullPolicy(), config.GetVerbosity(), config.GetExtraEnv())

		pod := &k8sv1.Pod{
			ObjectMeta: apiDeployment.Spec.Template.ObjectMeta,
			Spec:       apiDeployment.Spec.Template.Spec,
			Status: k8sv1.PodStatus{
				Phase: k8sv1.PodRunning,
				ContainerStatuses: []k8sv1.ContainerStatus{
					{Ready: true, Name: "somecontainer"},
				},
			},
		}
		injectMetadata(&pod.ObjectMeta, config)
		pod.Name = "virt-api-xxxx"
		addPod(pod)

		controller, _ := components.NewControllerDeployment(NAMESPACE, configController.GetImageRegistry(), configController.GetImagePrefix(), configController.GetControllerVersion(), configController.GetLauncherVersion(), "", "", configController.GetImagePullPolicy(), configController.GetVerbosity(), configController.GetExtraEnv())
		pod = &k8sv1.Pod{
			ObjectMeta: controller.Spec.Template.ObjectMeta,
			Spec:       controller.Spec.Template.Spec,
			Status: k8sv1.PodStatus{
				Phase: k8sv1.PodRunning,
				ContainerStatuses: []k8sv1.ContainerStatus{
					{Ready: true, Name: "somecontainer"},
				},
			},
		}
		pod.Name = "virt-controller-xxxx"
		injectMetadata(&pod.ObjectMeta, configController)
		addPod(pod)

		handler, _ := components.NewHandlerDaemonSet(NAMESPACE, configHandler.GetImageRegistry(), configHandler.GetImagePrefix(), configHandler.GetHandlerVersion(), "", "", configHandler.GetImagePullPolicy(), configHandler.GetVerbosity(), configHandler.GetExtraEnv())
		pod = &k8sv1.Pod{
			ObjectMeta: handler.Spec.Template.ObjectMeta,
			Spec:       handler.Spec.Template.Spec,
			Status: k8sv1.PodStatus{
				Phase: k8sv1.PodRunning,
				ContainerStatuses: []k8sv1.ContainerStatus{
					{Ready: true, Name: "somecontainer"},
				},
			},
		}
		injectMetadata(&pod.ObjectMeta, configHandler)
		pod.Name = "virt-handler-xxxx"
		addPod(pod)

		if shouldAddPodDisruptionBudgets {
			addPodDisruptionBudgets(config, apiDeployment, controller)
		}
	}

	addPodsWithOptionalPodDisruptionBudgets := func(config *util.KubeVirtDeploymentConfig, shouldAddPodDisruptionBudgets bool) {
		addPodsWithIndividualConfigs(config, config, config, shouldAddPodDisruptionBudgets)
	}

	addPodsAndPodDisruptionBudgets := func(config *util.KubeVirtDeploymentConfig) {
		addPodsWithOptionalPodDisruptionBudgets(config, true)
	}

	generateRandomResources := func() int {
		version := fmt.Sprintf("rand-%s", rand.String(10))
		registry := fmt.Sprintf("rand-%s", rand.String(10))
		config := getConfig(registry, version)

		all := make([]interface{}, 0)
		all = append(all, &k8sv1.ServiceAccount{
			TypeMeta: metav1.TypeMeta{
				APIVersion: "v1",
				Kind:       "ServiceAccount",
			},
			ObjectMeta: metav1.ObjectMeta{
				Name: fmt.Sprintf("rand-%s", rand.String(10)),
			},
		})
		all = append(all, &rbacv1.ClusterRole{
			TypeMeta: metav1.TypeMeta{
				APIVersion: "rbac.authorization.k8s.io/v1",
				Kind:       "ClusterRole",
			},
			ObjectMeta: metav1.ObjectMeta{
				Name: fmt.Sprintf("rand-%s", rand.String(10)),
			},
		})
		all = append(all, &rbacv1.ClusterRoleBinding{
			TypeMeta: metav1.TypeMeta{
				APIVersion: "rbac.authorization.k8s.io/v1",
				Kind:       "ClusterRoleBinding",
			},
			ObjectMeta: metav1.ObjectMeta{
				Name: fmt.Sprintf("rand-%s", rand.String(10)),
			},
		})
		all = append(all, &rbacv1.Role{
			TypeMeta: metav1.TypeMeta{
				APIVersion: "rbac.authorization.k8s.io/v1",
				Kind:       "Role",
			},
			ObjectMeta: metav1.ObjectMeta{
				Name: fmt.Sprintf("rand-%s", rand.String(10)),
			},
		})
		all = append(all, &rbacv1.RoleBinding{
			TypeMeta: metav1.TypeMeta{
				APIVersion: "rbac.authorization.k8s.io/v1",
				Kind:       "RoleBinding",
			},
			ObjectMeta: metav1.ObjectMeta{
				Name: fmt.Sprintf("rand-%s", rand.String(10)),
			},
		})
		all = append(all, &extv1beta1.CustomResourceDefinition{
			TypeMeta: metav1.TypeMeta{
				APIVersion: "apiextensions.k8s.io/v1beta1",
				Kind:       "CustomResourceDefinition",
			},
			ObjectMeta: metav1.ObjectMeta{
				Name: fmt.Sprintf("rand-%s", rand.String(10)),
			},
		})

		all = append(all, &k8sv1.Service{
			TypeMeta: metav1.TypeMeta{
				APIVersion: "v1",
				Kind:       "Service",
			},
			ObjectMeta: metav1.ObjectMeta{
				Name: fmt.Sprintf("rand-%s", rand.String(10)),
			},
		})
		all = append(all, &appsv1.DaemonSet{
			TypeMeta: metav1.TypeMeta{
				APIVersion: "apps/v1",
				Kind:       "DaemonSet",
			},
			ObjectMeta: metav1.ObjectMeta{
				Name: fmt.Sprintf("rand-%s", rand.String(10)),
			},
		})
		all = append(all, &appsv1.Deployment{
			TypeMeta: metav1.TypeMeta{
				APIVersion: "apps/v1",
				Kind:       "Deployment",
			},
			ObjectMeta: metav1.ObjectMeta{
				Name: fmt.Sprintf("rand-%s", rand.String(10)),
			},
		})
		all = append(all, &secv1.SecurityContextConstraints{
			TypeMeta: metav1.TypeMeta{
				APIVersion: "security.openshift.io/v1",
				Kind:       "SecurityContextConstraints",
			},
			ObjectMeta: metav1.ObjectMeta{
				Name: fmt.Sprintf("rand-%s", rand.String(10)),
			},
		})
		for _, obj := range all {

			if resource, ok := obj.(runtime.Object); ok {
				addResource(resource, config)
			} else {
				Fail("could not cast to runtime.Object")
			}
		}
		return len(all)
	}

	addDummyValidationWebhook := func() {
		version := fmt.Sprintf("rand-%s", rand.String(10))
		registry := fmt.Sprintf("rand-%s", rand.String(10))
		config := getConfig(registry, version)

		validationWebhook := &admissionregistrationv1beta1.ValidatingWebhookConfiguration{
			ObjectMeta: metav1.ObjectMeta{
				Name: "virt-operator-tmp-webhook",
			},
		}

		injectMetadata(&validationWebhook.ObjectMeta, config)
		addValidatingWebhook(validationWebhook)
	}

	addAll := func(config *util.KubeVirtDeploymentConfig) {
		all := make([]interface{}, 0)

		// rbac
		all = append(all, rbac.GetAllCluster(NAMESPACE)...)
		all = append(all, rbac.GetAllApiServer(NAMESPACE)...)
		all = append(all, rbac.GetAllHandler(NAMESPACE)...)
		all = append(all, rbac.GetAllController(NAMESPACE)...)
		// crds
		functions := []func() (*extv1beta1.CustomResourceDefinition, error){
			components.NewVirtualMachineInstanceCrd, components.NewPresetCrd, components.NewReplicaSetCrd,
			components.NewVirtualMachineCrd, components.NewVirtualMachineInstanceMigrationCrd,
			components.NewVirtualMachineSnapshotCrd, components.NewVirtualMachineSnapshotContentCrd,
			components.NewVirtualMachineRestoreCrd,
		}
		for _, f := range functions {
			crd, err := f()
			if err != nil {
				panic(fmt.Errorf("This should not happen, %v", err))
			}
			all = append(all, crd)
		}
		// cr
		all = append(all, components.NewPrometheusRuleCR(config.GetNamespace()))
		// sccs
		all = append(all, components.NewKubeVirtControllerSCC(NAMESPACE))
		all = append(all, components.NewKubeVirtHandlerSCC(NAMESPACE))
		// services and deployments
		all = append(all, components.NewOperatorWebhookService(NAMESPACE))
		all = append(all, components.NewPrometheusService(NAMESPACE))
		all = append(all, components.NewApiServerService(NAMESPACE))
		apiDeployment, _ := components.NewApiServerDeployment(NAMESPACE, config.GetImageRegistry(), config.GetImagePrefix(), config.GetApiVersion(), "", "", config.GetImagePullPolicy(), config.GetVerbosity(), config.GetExtraEnv())
		apiDeploymentPdb := components.NewPodDisruptionBudgetForDeployment(apiDeployment)
		controller, _ := components.NewControllerDeployment(NAMESPACE, config.GetImageRegistry(), config.GetImagePrefix(), config.GetControllerVersion(), config.GetLauncherVersion(), "", "", config.GetImagePullPolicy(), config.GetVerbosity(), config.GetExtraEnv())
		controllerPdb := components.NewPodDisruptionBudgetForDeployment(controller)
		handler, _ := components.NewHandlerDaemonSet(NAMESPACE, config.GetImageRegistry(), config.GetImagePrefix(), config.GetHandlerVersion(), "", "", config.GetImagePullPolicy(), config.GetVerbosity(), config.GetExtraEnv())
		all = append(all, apiDeployment, apiDeploymentPdb, controller, controllerPdb, handler)

		all = append(all, rbac.GetAllServiceMonitor(NAMESPACE, config.GetMonitorNamespace(), config.GetMonitorServiceAccount())...)
		all = append(all, components.NewServiceMonitorCR(NAMESPACE, config.GetMonitorNamespace(), true))

		// ca certificate
		caSecret := components.NewCACertSecret(NAMESPACE)
		components.PopulateSecretWithCertificate(caSecret, nil, &metav1.Duration{Duration: installstrategy.Duration7d})
		caCert, _ := components.LoadCertificates(caSecret)
		caBundle := cert.EncodeCertPEM(caCert.Leaf)
		all = append(all, caSecret)

		caConfigMap := components.NewKubeVirtCAConfigMap(NAMESPACE)
		caConfigMap.Data = map[string]string{components.CABundleKey: string(caBundle)}
		all = append(all, caConfigMap)

		// webhooks and apiservice
		validatingWebhook := components.NewVirtAPIValidatingWebhookConfiguration(config.GetNamespace())
		for i, _ := range validatingWebhook.Webhooks {
			validatingWebhook.Webhooks[i].ClientConfig.CABundle = caBundle
		}
		all = append(all, validatingWebhook)
		mutatingWebhook := components.NewVirtAPIMutatingWebhookConfiguration(config.GetNamespace())
		for i, _ := range mutatingWebhook.Webhooks {
			mutatingWebhook.Webhooks[i].ClientConfig.CABundle = caBundle
		}
		all = append(all, mutatingWebhook)
		apiServices := components.NewVirtAPIAPIServices(config.GetNamespace())
		for _, apiService := range apiServices {
			apiService.Spec.CABundle = caBundle
			all = append(all, apiService)
		}
		validatingWebhook = components.NewOpertorValidatingWebhookConfiguration(NAMESPACE)
		for i, _ := range validatingWebhook.Webhooks {
			validatingWebhook.Webhooks[i].ClientConfig.CABundle = caBundle
		}
		all = append(all, validatingWebhook)

		secrets := components.NewCertSecrets(NAMESPACE, config.GetNamespace())
		for _, secret := range secrets {
			components.PopulateSecretWithCertificate(secret, caCert, &metav1.Duration{Duration: installstrategy.Duration1d})
			all = append(all, secret)
		}

		for _, obj := range all {
			if resource, ok := obj.(runtime.Object); ok {
				addResource(resource, config)
			} else {
				Fail("could not cast to runtime.Object")
			}
		}
	}

	makePodDisruptionBudgetsReady := func() {
		for _, pdbname := range []string{"/virt-api-pdb", "/virt-controller-pdb"} {
			exists := false
			// we need to wait until the pdb exists
			for !exists {
				_, exists, _ = stores.PodDisruptionBudgetCache.GetByKey(NAMESPACE + pdbname)
				if !exists {
					time.Sleep(time.Second)
				}
			}
		}
	}

	makeApiAndControllerReady := func() {
		makeDeploymentReady := func(item interface{}) {
			depl, _ := item.(*appsv1.Deployment)
			deplNew := depl.DeepCopy()
			var replicas int32 = 1
			if depl.Spec.Replicas != nil {
				replicas = *depl.Spec.Replicas
			}
			deplNew.Status.Replicas = replicas
			deplNew.Status.ReadyReplicas = replicas
			deploymentSource.Modify(deplNew)
		}

		for _, name := range []string{"/virt-api", "/virt-controller"} {
			exists := false
			var obj interface{}
			// we need to wait until the deployment exists
			for !exists {
				obj, exists, _ = controller.stores.DeploymentCache.GetByKey(NAMESPACE + name)
				if exists {
					makeDeploymentReady(obj)
				}
				time.Sleep(time.Second)
			}
		}

		makePodDisruptionBudgetsReady()
	}

	makeHandlerReady := func() {
		exists := false
		var obj interface{}
		// we need to wait until the daemonset exists
		for !exists {
			obj, exists, _ = controller.stores.DaemonSetCache.GetByKey(NAMESPACE + "/virt-handler")
			if exists {
				handler, _ := obj.(*appsv1.DaemonSet)
				handlerNew := handler.DeepCopy()
				handlerNew.Status.DesiredNumberScheduled = 1
				handlerNew.Status.NumberReady = 1
				daemonSetSource.Modify(handlerNew)
			}
			time.Sleep(time.Second)
		}
	}

	deleteServiceAccount := func(key string) {
		mockQueue.ExpectAdds(1)
		if obj, exists, _ := informers.ServiceAccount.GetStore().GetByKey(key); exists {
			serviceAccountSource.Delete(obj.(runtime.Object))
		}
		mockQueue.Wait()
	}

	deleteClusterRole := func(key string) {
		mockQueue.ExpectAdds(1)
		if obj, exists, _ := informers.ClusterRole.GetStore().GetByKey(key); exists {
			clusterRoleSource.Delete(obj.(runtime.Object))
		}
		mockQueue.Wait()
	}

	deleteClusterRoleBinding := func(key string) {
		mockQueue.ExpectAdds(1)
		if obj, exists, _ := informers.ClusterRoleBinding.GetStore().GetByKey(key); exists {
			clusterRoleBindingSource.Delete(obj.(runtime.Object))
		}
		mockQueue.Wait()
	}

	deleteRole := func(key string) {
		mockQueue.ExpectAdds(1)
		if obj, exists, _ := informers.Role.GetStore().GetByKey(key); exists {
			roleSource.Delete(obj.(runtime.Object))
		}
		mockQueue.Wait()
	}

	deleteRoleBinding := func(key string) {
		mockQueue.ExpectAdds(1)
		if obj, exists, _ := informers.RoleBinding.GetStore().GetByKey(key); exists {
			roleBindingSource.Delete(obj.(runtime.Object))
		}
		mockQueue.Wait()
	}

	deleteCrd := func(key string) {
		mockQueue.ExpectAdds(1)
		if obj, exists, _ := informers.Crd.GetStore().GetByKey(key); exists {
			crdSource.Delete(obj.(runtime.Object))
		}
		mockQueue.Wait()
	}

	deleteService := func(key string) {
		mockQueue.ExpectAdds(1)
		if obj, exists, _ := informers.Service.GetStore().GetByKey(key); exists {
			serviceSource.Delete(obj.(runtime.Object))
		}
		mockQueue.Wait()
	}

	deleteDeployment := func(key string) {
		mockQueue.ExpectAdds(1)
		if obj, exists, _ := informers.Deployment.GetStore().GetByKey(key); exists {
			deploymentSource.Delete(obj.(runtime.Object))
		}
		mockQueue.Wait()
	}

	deleteDaemonset := func(key string) {
		mockQueue.ExpectAdds(1)
		if obj, exists, _ := informers.DaemonSet.GetStore().GetByKey(key); exists {
			daemonSetSource.Delete(obj.(runtime.Object))
		}
		mockQueue.Wait()
	}

	deleteValidationWebhook := func(key string) {
		mockQueue.ExpectAdds(1)
		if obj, exists, _ := informers.ValidationWebhook.GetStore().GetByKey(key); exists {
			validatingWebhookSource.Delete(obj.(runtime.Object))
		}
		mockQueue.Wait()
	}

	deleteMutatingWebhook := func(key string) {
		mockQueue.ExpectAdds(1)
		if obj, exists, _ := informers.MutatingWebhook.GetStore().GetByKey(key); exists {
			mutatingWebhookSource.Delete(obj.(runtime.Object))
		}
		mockQueue.Wait()
	}

	deleteAPIService := func(key string) {
		mockQueue.ExpectAdds(1)
		if obj, exists, _ := informers.APIService.GetStore().GetByKey(key); exists {
			apiserviceSource.Delete(obj.(runtime.Object))
		}
		mockQueue.Wait()
	}

	deleteInstallStrategyJob := func(key string) {
		mockQueue.ExpectAdds(1)
		if obj, exists, _ := informers.InstallStrategyJob.GetStore().GetByKey(key); exists {
			installStrategyJobSource.Delete(obj.(runtime.Object))
		}
		mockQueue.Wait()
	}

	deletePodDisruptionBudget := func(key string) {
		mockQueue.ExpectAdds(1)
		if obj, exists, _ := informers.PodDisruptionBudget.GetStore().GetByKey(key); exists {
			podDisruptionBudgetSource.Delete(obj.(runtime.Object))
		}
		mockQueue.Wait()
	}

	deleteSecret := func(key string) {
		mockQueue.ExpectAdds(1)
		if obj, exists, _ := informers.Secrets.GetStore().GetByKey(key); exists {
			secretsSource.Delete(obj.(runtime.Object))
		}
		mockQueue.Wait()
	}

	deleteConfigMap := func(key string) {
		mockQueue.ExpectAdds(1)
		if obj, exists, _ := informers.ConfigMap.GetStore().GetByKey(key); exists {
			configMap := obj.(*k8sv1.ConfigMap)
			configMapSource.Delete(configMap)
		} else if obj, exists, _ := informers.InstallStrategyConfigMap.GetStore().GetByKey(key); exists {
			configMap := obj.(*k8sv1.ConfigMap)
			installStrategyConfigMapSource.Delete(configMap)
		}
		mockQueue.Wait()
	}

	deleteSCC := func(key string) {
		mockQueue.ExpectAdds(1)
		if obj, exists, _ := informers.SCC.GetStore().GetByKey(key); exists {
			sccSource.Delete(obj.(runtime.Object))
		}
		mockQueue.Wait()
	}

	deleteServiceMonitor := func(key string) {
		mockQueue.ExpectAdds(1)
		if obj, exists, _ := informers.ServiceMonitor.GetStore().GetByKey(key); exists {
			serviceMonitorSource.Delete(obj.(runtime.Object))
		}
		mockQueue.Wait()
	}

	deletePrometheusRule := func(key string) {
		mockQueue.ExpectAdds(1)
		if obj, exists, _ := informers.PrometheusRule.GetStore().GetByKey(key); exists {
			prometheusRuleSource.Delete(obj.(runtime.Object))
		}
		mockQueue.Wait()
	}

	deleteResource := func(resource string, key string) {
		switch resource {
		case "serviceaccounts":
			deleteServiceAccount(key)
		case "clusterroles":
			deleteClusterRole(key)
		case "clusterrolebindings":
			deleteClusterRoleBinding(key)
		case "roles":
			deleteRole(key)
		case "rolebindings":
			deleteRoleBinding(key)
		case "customresourcedefinitions":
			deleteCrd(key)
		case "services":
			deleteService(key)
		case "deployments":
			deleteDeployment(key)
		case "daemonsets":
			deleteDaemonset(key)
		case "validatingwebhookconfigurations":
			deleteValidationWebhook(key)
		case "mutatingwebhookconfigurations":
			deleteMutatingWebhook(key)
		case "apiservices":
			deleteAPIService(key)
		case "jobs":
			deleteInstallStrategyJob(key)
		case "configmaps":
			deleteConfigMap(key)
		case "poddisruptionbudgets":
			deletePodDisruptionBudget(key)
		case "secrets":
			deleteSecret(key)
		case "securitycontextconstraints":
			deleteSCC(key)
		case "servicemonitors":
			deleteServiceMonitor(key)
		case "prometheusrules":
			deletePrometheusRule(key)
		default:
			Fail(fmt.Sprintf("unknown resource type %+v", resource))
		}
		if _, ok := resourceChanges[resource]; !ok {
			resourceChanges[resource] = make(map[string]int)
		}
		resourceChanges[resource][Deleted]++
	}

	genericUpdateFunc := func(action testing.Action) (handled bool, obj runtime.Object, err error) {
		update, ok := action.(testing.UpdateAction)
		Expect(ok).To(BeTrue())
		totalUpdates++
		resource := action.GetResource().Resource
		if _, ok := resourceChanges[resource]; !ok {
			resourceChanges[resource] = make(map[string]int)
		}
		resourceChanges[resource][Updated]++

		return true, update.GetObject(), nil
	}

	genericPatchFunc := func(action testing.Action) (handled bool, obj runtime.Object, err error) {
		_, ok := action.(testing.PatchAction)
		Expect(ok).To(BeTrue())
		totalPatches++
		resource := action.GetResource().Resource
		if _, ok := resourceChanges[resource]; !ok {
			resourceChanges[resource] = make(map[string]int)
		}
		resourceChanges[resource][Patched]++

		return true, nil, nil
	}

	genericCreateFunc := func(action testing.Action) (handled bool, obj runtime.Object, err error) {
		create, ok := action.(testing.CreateAction)
		Expect(ok).To(BeTrue())
		totalAdds++
		if addToCache {
			addResource(create.GetObject(), nil)
		}
		return true, create.GetObject(), nil
	}

	genericDeleteFunc := func(action testing.Action) (handled bool, obj runtime.Object, err error) {
		deleted, ok := action.(testing.DeleteAction)
		Expect(ok).To(BeTrue())
		totalDeletions++
		var key string
		if len(deleted.GetNamespace()) > 0 {
			key = deleted.GetNamespace() + "/"
		}
		key += deleted.GetName()
		if deleteFromCache {
			deleteResource(deleted.GetResource().Resource, key)
		}
		return true, nil, nil
	}

	shouldExpectInstallStrategyDeletion := func() {
		kubeClient.Fake.PrependReactor("delete", "configmaps", func(action testing.Action) (handled bool, obj runtime.Object, err error) {

			deleted, ok := action.(testing.DeleteAction)
			Expect(ok).To(BeTrue())
			if deleted.GetName() == "kubevirt-ca" {
				return false, nil, nil
			}
			var key string
			if len(deleted.GetNamespace()) > 0 {
				key = deleted.GetNamespace() + "/"
			}
			key += deleted.GetName()
			deleteResource(deleted.GetResource().Resource, key)
			return true, nil, nil
		})
	}

	shouldExpectDeletions := func() {
		kubeClient.Fake.PrependReactor("delete", "serviceaccounts", genericDeleteFunc)
		kubeClient.Fake.PrependReactor("delete", "clusterroles", genericDeleteFunc)
		kubeClient.Fake.PrependReactor("delete", "clusterrolebindings", genericDeleteFunc)
		kubeClient.Fake.PrependReactor("delete", "roles", genericDeleteFunc)
		kubeClient.Fake.PrependReactor("delete", "rolebindings", genericDeleteFunc)
		extClient.Fake.PrependReactor("delete", "customresourcedefinitions", genericDeleteFunc)
		kubeClient.Fake.PrependReactor("delete", "services", genericDeleteFunc)
		kubeClient.Fake.PrependReactor("delete", "deployments", genericDeleteFunc)
		kubeClient.Fake.PrependReactor("delete", "daemonsets", genericDeleteFunc)
		kubeClient.Fake.PrependReactor("delete", "validatingwebhookconfigurations", genericDeleteFunc)
		kubeClient.Fake.PrependReactor("delete", "mutatingwebhookconfigurations", genericDeleteFunc)
		kubeClient.Fake.PrependReactor("delete", "secrets", genericDeleteFunc)
		kubeClient.Fake.PrependReactor("delete", "configmaps", genericDeleteFunc)
		kubeClient.Fake.PrependReactor("delete", "poddisruptionbudgets", genericDeleteFunc)
		secClient.Fake.PrependReactor("delete", "securitycontextconstraints", genericDeleteFunc)
		promClient.Fake.PrependReactor("delete", "servicemonitors", genericDeleteFunc)
		promClient.Fake.PrependReactor("delete", "prometheusrules", genericDeleteFunc)
		apiServiceClient.EXPECT().Delete(gomock.Any(), gomock.Any()).AnyTimes().Do(func(name string, options interface{}) {
			genericDeleteFunc(&testing.DeleteActionImpl{ActionImpl: testing.ActionImpl{Resource: schema.GroupVersionResource{Resource: "apiservices"}}, Name: name})
		})
	}

	shouldExpectJobDeletion := func() {
		kubeClient.Fake.PrependReactor("delete", "jobs", genericDeleteFunc)
	}

	shouldExpectJobCreation := func() {
		kubeClient.Fake.PrependReactor("create", "jobs", genericCreateFunc)
	}

	shouldExpectPatchesAndUpdates := func() {
		extClient.Fake.PrependReactor("patch", "customresourcedefinitions", genericPatchFunc)
		kubeClient.Fake.PrependReactor("patch", "serviceaccounts", genericPatchFunc)
		kubeClient.Fake.PrependReactor("update", "clusterroles", genericUpdateFunc)
		kubeClient.Fake.PrependReactor("update", "clusterrolebindings", genericUpdateFunc)
		kubeClient.Fake.PrependReactor("update", "roles", genericUpdateFunc)
		kubeClient.Fake.PrependReactor("update", "rolebindings", genericUpdateFunc)
		kubeClient.Fake.PrependReactor("patch", "validatingwebhookconfigurations", genericPatchFunc)
		kubeClient.Fake.PrependReactor("patch", "mutatingwebhookconfigurations", genericPatchFunc)
		kubeClient.Fake.PrependReactor("patch", "secrets", genericPatchFunc)
		kubeClient.Fake.PrependReactor("patch", "configmaps", genericPatchFunc)

		kubeClient.Fake.PrependReactor("patch", "services", genericPatchFunc)
		kubeClient.Fake.PrependReactor("patch", "daemonsets", genericPatchFunc)
		kubeClient.Fake.PrependReactor("patch", "deployments", genericPatchFunc)
		kubeClient.Fake.PrependReactor("patch", "poddisruptionbudgets", genericPatchFunc)
		secClient.Fake.PrependReactor("update", "securitycontextconstraints", genericUpdateFunc)
		promClient.Fake.PrependReactor("patch", "servicemonitors", genericPatchFunc)
		promClient.Fake.PrependReactor("patch", "prometheusrules", genericPatchFunc)
		apiServiceClient.EXPECT().Patch(gomock.Any(), gomock.Any(), gomock.Any()).AnyTimes().Do(func(args ...interface{}) {
			genericPatchFunc(&testing.PatchActionImpl{ActionImpl: testing.ActionImpl{Resource: schema.GroupVersionResource{Resource: "apiservices"}}})
		})
	}

	shouldExpectRbacBackupCreations := func() {
		kubeClient.Fake.PrependReactor("create", "clusterroles", genericCreateFunc)
		kubeClient.Fake.PrependReactor("create", "clusterrolebindings", genericCreateFunc)
		kubeClient.Fake.PrependReactor("create", "roles", genericCreateFunc)
		kubeClient.Fake.PrependReactor("create", "rolebindings", genericCreateFunc)
	}

	shouldExpectCreations := func() {
		kubeClient.Fake.PrependReactor("create", "serviceaccounts", genericCreateFunc)
		kubeClient.Fake.PrependReactor("create", "clusterroles", genericCreateFunc)
		kubeClient.Fake.PrependReactor("create", "clusterrolebindings", genericCreateFunc)
		kubeClient.Fake.PrependReactor("create", "roles", genericCreateFunc)
		kubeClient.Fake.PrependReactor("create", "rolebindings", genericCreateFunc)
		extClient.Fake.PrependReactor("create", "customresourcedefinitions", genericCreateFunc)
		kubeClient.Fake.PrependReactor("create", "services", genericCreateFunc)
		kubeClient.Fake.PrependReactor("create", "deployments", genericCreateFunc)
		kubeClient.Fake.PrependReactor("create", "daemonsets", genericCreateFunc)
		kubeClient.Fake.PrependReactor("create", "validatingwebhookconfigurations", genericCreateFunc)
		kubeClient.Fake.PrependReactor("create", "mutatingwebhookconfigurations", genericCreateFunc)
		kubeClient.Fake.PrependReactor("create", "secrets", genericCreateFunc)
		kubeClient.Fake.PrependReactor("create", "configmaps", genericCreateFunc)
		kubeClient.Fake.PrependReactor("create", "poddisruptionbudgets", genericCreateFunc)
		secClient.Fake.PrependReactor("create", "securitycontextconstraints", genericCreateFunc)
		promClient.Fake.PrependReactor("create", "servicemonitors", genericCreateFunc)
		promClient.Fake.PrependReactor("create", "prometheusrules", genericCreateFunc)
		apiServiceClient.EXPECT().Create(gomock.Any()).AnyTimes().Do(func(obj runtime.Object) {
			genericCreateFunc(&testing.CreateActionImpl{Object: obj})
		})
	}

	shouldExpectKubeVirtUpdate := func(times int) {
		update := kvInterface.EXPECT().Update(gomock.Any())
		update.Do(func(kv *v1.KubeVirt) {
			kvInformer.GetStore().Update(kv)
			update.Return(kv, nil)
		}).Times(times)
	}

	shouldExpectKubeVirtUpdateStatus := func(times int) {
		update := kvInterface.EXPECT().UpdateStatus(gomock.Any())
		update.Do(func(kv *v1.KubeVirt) {
			kvInformer.GetStore().Update(kv)
			update.Return(kv, nil)
		}).Times(times)
	}

	shouldExpectKubeVirtUpdateStatusVersion := func(times int, config *util.KubeVirtDeploymentConfig) {
		update := kvInterface.EXPECT().UpdateStatus(gomock.Any())
		update.Do(func(kv *v1.KubeVirt) {

			Expect(kv.Status.TargetKubeVirtVersion).To(Equal(config.GetKubeVirtVersion()))
			Expect(kv.Status.ObservedKubeVirtVersion).To(Equal(config.GetKubeVirtVersion()))
			kvInformer.GetStore().Update(kv)
			update.Return(kv, nil)
		}).Times(times)
	}

	shouldExpectKubeVirtUpdateStatusFailureCondition := func(reason string) {
		update := kvInterface.EXPECT().UpdateStatus(gomock.Any())
		update.Do(func(kv *v1.KubeVirt) {
			Expect(len(kv.Status.Conditions)).To(Equal(1))
			Expect(kv.Status.Conditions[0].Reason).To(Equal(reason))
			kvInformer.GetStore().Update(kv)
			update.Return(kv, nil)
		}).Times(1)
	}

	getLatestKubeVirt := func(kv *v1.KubeVirt) *v1.KubeVirt {
		if obj, exists, _ := kvInformer.GetStore().GetByKey(kv.GetNamespace() + "/" + kv.GetName()); exists {
			if kvLatest, ok := obj.(*v1.KubeVirt); ok {
				return kvLatest
			}
		}
		return nil
	}

	shouldExpectHCOConditions := func(kv *v1.KubeVirt, available k8sv1.ConditionStatus, progressing k8sv1.ConditionStatus, degraded k8sv1.ConditionStatus) {
		getType := func(c v1.KubeVirtCondition) v1.KubeVirtConditionType { return c.Type }
		getStatus := func(c v1.KubeVirtCondition) k8sv1.ConditionStatus { return c.Status }
		Expect(kv.Status.Conditions).To(ContainElement(
			And(
				WithTransform(getType, Equal(v1.KubeVirtConditionAvailable)),
				WithTransform(getStatus, Equal(available)),
			),
		))
		Expect(kv.Status.Conditions).To(ContainElement(
			And(
				WithTransform(getType, Equal(v1.KubeVirtConditionProgressing)),
				WithTransform(getStatus, Equal(progressing)),
			),
		))
		Expect(kv.Status.Conditions).To(ContainElement(
			And(
				WithTransform(getType, Equal(v1.KubeVirtConditionDegraded)),
				WithTransform(getStatus, Equal(degraded)),
			),
		))
	}

	fakeNamespaceModificationEvent := func() {
		// Add modification event for namespace w/o the labels we need
		mockQueue.ExpectAdds(1)
		namespaceSource.Modify(&k8sv1.Namespace{
			TypeMeta: metav1.TypeMeta{
				Kind: "Namespace",
			},
			ObjectMeta: metav1.ObjectMeta{
				Name: NAMESPACE,
			},
		})
		mockQueue.Wait()
	}

	shouldExpectNamespacePatch := func() {
		kubeClient.Fake.PrependReactor("patch", "namespaces", genericPatchFunc)
	}

	Context("On valid KubeVirt object", func() {

		It("Should not patch kubevirt namespace when labels are already defined", func(done Done) {
			defer close(done)

			// Add fake namespace with labels predefined
			err := informers.Namespace.GetStore().Add(&k8sv1.Namespace{
				TypeMeta: metav1.TypeMeta{
					Kind: "Namespace",
				},
				ObjectMeta: metav1.ObjectMeta{
					Name: NAMESPACE,
					Labels: map[string]string{
						"openshift.io/cluster-monitoring": "true",
					},
				},
			})
			Expect(err).To(Not(HaveOccurred()), "could not add fake namespace to the store")
			kv := &v1.KubeVirt{
				ObjectMeta: metav1.ObjectMeta{
					Name:       "test-install",
					Namespace:  NAMESPACE,
<<<<<<< HEAD
=======
					Generation: int64(1),
>>>>>>> 74c71995
					Finalizers: []string{util.KubeVirtFinalizer},
				},
				Status: v1.KubeVirtStatus{
					Phase: v1.KubeVirtPhaseDeleted,
				},
			}
			// Add kubevirt deployment and mark everything as ready
			addKubeVirt(kv)
			kubecontroller.SetLatestApiVersionAnnotation(kv)
			shouldExpectKubeVirtUpdateStatus(1)
			shouldExpectCreations()
			addInstallStrategy(defaultConfig)
			addAll(defaultConfig)
			addPodsAndPodDisruptionBudgets(defaultConfig)
			makeHandlerReady()
			makeApiAndControllerReady()
			makeHandlerReady()

			// Now when the controller runs, if the namespace will be patched, the test will fail
			// because the patch is not expected here.
			controller.Execute()
		}, 15)

		It("should delete install strategy configmap once kubevirt install is deleted", func(done Done) {
			defer close(done)

			kv := &v1.KubeVirt{
				ObjectMeta: metav1.ObjectMeta{
					Name:       "test-install",
					Namespace:  NAMESPACE,
					Finalizers: []string{util.KubeVirtFinalizer},
				},
				Status: v1.KubeVirtStatus{
					Phase: v1.KubeVirtPhaseDeleted,
				},
			}
			kv.DeletionTimestamp = now()
			util.UpdateConditionsDeleting(kv)

			shouldExpectInstallStrategyDeletion()

			kubecontroller.SetLatestApiVersionAnnotation(kv)
			addKubeVirt(kv)
			addInstallStrategy(defaultConfig)
			shouldExpectKubeVirtUpdate(1)
			controller.Execute()
			kv = getLatestKubeVirt(kv)
			Expect(len(kv.ObjectMeta.Finalizers)).To(Equal(0))
		}, 15)

		It("should observe custom image tag in status during deploy", func(done Done) {
			defer close(done)
			defer GinkgoRecover()

			kv := &v1.KubeVirt{
				ObjectMeta: metav1.ObjectMeta{
					Name:       "test-install",
					Namespace:  NAMESPACE,
					Finalizers: []string{util.KubeVirtFinalizer},
					Generation: int64(1),
				},
				Spec: v1.KubeVirtSpec{
					ImageTag: "custom.tag",
				},
				Status: v1.KubeVirtStatus{
					Phase:           v1.KubeVirtPhaseDeployed,
					OperatorVersion: version.Get().String(),
				},
			}

			// create all resources which should already exist
			kubecontroller.SetLatestApiVersionAnnotation(kv)
			addKubeVirt(kv)
			customConfig := getConfig(defaultConfig.GetImageRegistry(), "custom.tag")

			fakeNamespaceModificationEvent()
			shouldExpectNamespacePatch()
			addAll(customConfig)
			// install strategy config
			addInstallStrategy(customConfig)
			addPodsAndPodDisruptionBudgets(customConfig)

			makeApiAndControllerReady()
			makeHandlerReady()

			shouldExpectKubeVirtUpdateStatusVersion(1, customConfig)
			controller.Execute()
			kv = getLatestKubeVirt(kv)
			shouldExpectHCOConditions(kv, k8sv1.ConditionTrue, k8sv1.ConditionFalse, k8sv1.ConditionFalse)

		}, 15)

		It("delete temporary validation webhook once virt-api is deployed", func(done Done) {
			defer close(done)

			kv := &v1.KubeVirt{
				ObjectMeta: metav1.ObjectMeta{
					Name:       "test-install",
					Namespace:  NAMESPACE,
					Finalizers: []string{util.KubeVirtFinalizer},
					Generation: int64(1),
				},
				Status: v1.KubeVirtStatus{
					Phase:           v1.KubeVirtPhaseDeployed,
					OperatorVersion: version.Get().String(),
				},
			}
			defaultConfig.SetTargetDeploymentConfig(kv)
			defaultConfig.SetObservedDeploymentConfig(kv)
			util.UpdateConditionsCreated(kv)
			util.UpdateConditionsAvailable(kv)
			deleteFromCache = false

			// create all resources which should already exist
			kubecontroller.SetLatestApiVersionAnnotation(kv)
			addKubeVirt(kv)
			addDummyValidationWebhook()
			addInstallStrategy(defaultConfig)
			addAll(defaultConfig)
			addPodsAndPodDisruptionBudgets(defaultConfig)
			makeApiAndControllerReady()
			makeHandlerReady()

			shouldExpectDeletions()
			fakeNamespaceModificationEvent()
			shouldExpectNamespacePatch()

			controller.Execute()
			Expect(totalDeletions).To(Equal(1))

		}, 15)

		It("should do nothing if KubeVirt object is deployed", func(done Done) {
			defer close(done)

			kv := &v1.KubeVirt{
				ObjectMeta: metav1.ObjectMeta{
					Name:       "test-install",
					Namespace:  NAMESPACE,
					Finalizers: []string{util.KubeVirtFinalizer},
					Generation: int64(1),
				},
				Status: v1.KubeVirtStatus{
					Phase:           v1.KubeVirtPhaseDeployed,
					OperatorVersion: version.Get().String(),
				},
			}
			defaultConfig.SetTargetDeploymentConfig(kv)
			defaultConfig.SetObservedDeploymentConfig(kv)
			util.UpdateConditionsCreated(kv)
			util.UpdateConditionsAvailable(kv)

			// create all resources which should already exist
			kubecontroller.SetLatestApiVersionAnnotation(kv)
			addKubeVirt(kv)
			addInstallStrategy(defaultConfig)
			addAll(defaultConfig)
			addPodsAndPodDisruptionBudgets(defaultConfig)
			makeApiAndControllerReady()
			makeHandlerReady()
			fakeNamespaceModificationEvent()
			shouldExpectNamespacePatch()

			controller.Execute()

		}, 15)

		It("should delete operator managed resources not in the deployed installstrategy", func() {
			defer GinkgoRecover()
			kv := &v1.KubeVirt{
				ObjectMeta: metav1.ObjectMeta{
					Name:       "test-install",
					Namespace:  NAMESPACE,
					Finalizers: []string{util.KubeVirtFinalizer},
					Generation: int64(1),
				},
				Status: v1.KubeVirtStatus{
					Phase:           v1.KubeVirtPhaseDeployed,
					OperatorVersion: version.Get().String(),
				},
			}
			defaultConfig.SetTargetDeploymentConfig(kv)
			defaultConfig.SetObservedDeploymentConfig(kv)
			util.UpdateConditionsDeploying(kv)
			util.UpdateConditionsCreated(kv)

			deleteFromCache = false

			// create all resources which should already exist
			kubecontroller.SetLatestApiVersionAnnotation(kv)
			addKubeVirt(kv)
			addInstallStrategy(defaultConfig)
			addAll(defaultConfig)
			numResources := generateRandomResources()
			addPodsAndPodDisruptionBudgets(defaultConfig)

			makeApiAndControllerReady()
			makeHandlerReady()

			shouldExpectDeletions()
			fakeNamespaceModificationEvent()
			shouldExpectNamespacePatch()

			controller.Execute()
			Expect(totalDeletions).To(Equal(numResources))
		}, 15)

		It("should fail if KubeVirt object already exists", func() {
			kv1 := &v1.KubeVirt{
				ObjectMeta: metav1.ObjectMeta{
					Name:       "test-install-1",
					Namespace:  NAMESPACE,
					UID:        "11111111111",
					Finalizers: []string{util.KubeVirtFinalizer},
				},
				Status: v1.KubeVirtStatus{
					Phase:           v1.KubeVirtPhaseDeployed,
					OperatorVersion: "v0.0.0-master+$Format:%h$",
				},
			}

			kv2 := &v1.KubeVirt{
				ObjectMeta: metav1.ObjectMeta{
					Name:      "test-install-2",
					Namespace: NAMESPACE,
					UID:       "123123123",
				},
				Status: v1.KubeVirtStatus{},
			}

			kubecontroller.SetLatestApiVersionAnnotation(kv1)
			util.UpdateConditionsCreated(kv1)
			util.UpdateConditionsAvailable(kv1)
			addKubeVirt(kv1)
			kubecontroller.SetLatestApiVersionAnnotation(kv2)
			addKubeVirt(kv2)

			shouldExpectKubeVirtUpdateStatusFailureCondition(util.ConditionReasonDeploymentFailedExisting)

			controller.execute(fmt.Sprintf("%s/%s", kv2.Namespace, kv2.Name))

		}, 15)

		It("should generate install strategy creation job for update version", func(done Done) {
			defer close(done)

			updatedVersion := "1.1.1"
			updatedRegistry := "otherregistry"

			kv := &v1.KubeVirt{
				ObjectMeta: metav1.ObjectMeta{
					Name:       "test-install",
					Namespace:  NAMESPACE,
					Finalizers: []string{util.KubeVirtFinalizer},
				},
				Spec: v1.KubeVirtSpec{
					ImageTag:      updatedVersion,
					ImageRegistry: updatedRegistry,
				},
				Status: v1.KubeVirtStatus{
					Phase:           v1.KubeVirtPhaseDeployed,
					OperatorVersion: version.Get().String(),
				},
			}
			defaultConfig.SetTargetDeploymentConfig(kv)
			defaultConfig.SetObservedDeploymentConfig(kv)
			util.UpdateConditionsCreated(kv)
			util.UpdateConditionsAvailable(kv)

			// create all resources which should already exist
			kubecontroller.SetLatestApiVersionAnnotation(kv)
			addKubeVirt(kv)
			addInstallStrategy(defaultConfig)

			shouldExpectKubeVirtUpdateStatus(1)
			shouldExpectJobCreation()
			controller.Execute()

		}, 15)

		It("should create an install strategy creation job with passthrough env vars, if provided in config", func(done Done) {
			defer close(done)
			config := getConfig("registry", "v1.1.1")
			envKey := rand.String(10)
			envVal := rand.String(10)
			config.PassthroughEnvVars = map[string]string{envKey: envVal}
			job, err := controller.generateInstallStrategyJob(config)

			Expect(err).ToNot(HaveOccurred())
			Expect(job.Spec.Template.Spec.Containers[0].Env).To(ContainElement(k8sv1.EnvVar{Name: envKey, Value: envVal}))
		}, 15)

		It("should create an api server deployment with passthrough env vars, if provided in config", func(done Done) {
			defer close(done)
			config := getConfig("registry", "v1.1.1")
			envKey := rand.String(10)
			envVal := rand.String(10)
			config.PassthroughEnvVars = map[string]string{envKey: envVal}

			apiDeployment, err := components.NewApiServerDeployment(NAMESPACE, config.GetImageRegistry(), config.GetImagePrefix(), config.GetApiVersion(), "", "", config.GetImagePullPolicy(), config.GetVerbosity(), config.GetExtraEnv())

			Expect(err).ToNot(HaveOccurred())
			Expect(apiDeployment.Spec.Template.Spec.Containers[0].Env).To(ContainElement(k8sv1.EnvVar{Name: envKey, Value: envVal}))
		}, 15)

		It("should create a controller deployment with passthrough env vars, if provided in config", func(done Done) {
			defer close(done)
			config := getConfig("registry", "v1.1.1")
			envKey := rand.String(10)
			envVal := rand.String(10)
			config.PassthroughEnvVars = map[string]string{envKey: envVal}

			controllerDeployment, err := components.NewControllerDeployment(NAMESPACE, config.GetImageRegistry(), config.GetImagePrefix(), config.GetControllerVersion(), config.GetLauncherVersion(), "", "", config.GetImagePullPolicy(), config.GetVerbosity(), config.GetExtraEnv())

			Expect(err).ToNot(HaveOccurred())
			Expect(controllerDeployment.Spec.Template.Spec.Containers[0].Env).To(ContainElement(k8sv1.EnvVar{Name: envKey, Value: envVal}))
		}, 15)

		It("should create a handler daemonset with passthrough env vars, if provided in config", func(done Done) {
			defer close(done)
			config := getConfig("registry", "v1.1.1")
			envKey := rand.String(10)
			envVal := rand.String(10)
			config.PassthroughEnvVars = map[string]string{envKey: envVal}

			handlerDaemonset, err := components.NewHandlerDaemonSet(NAMESPACE, config.GetImageRegistry(), config.GetImagePrefix(), config.GetHandlerVersion(), "", "", config.GetImagePullPolicy(), config.GetVerbosity(), config.GetExtraEnv())

			Expect(err).ToNot(HaveOccurred())
			Expect(handlerDaemonset.Spec.Template.Spec.Containers[0].Env).To(ContainElement(k8sv1.EnvVar{Name: envKey, Value: envVal}))
		}, 15)

		It("should generate install strategy creation job if no install strategy exists", func(done Done) {
			defer close(done)

			kv := &v1.KubeVirt{
				ObjectMeta: metav1.ObjectMeta{
					Name:       "test-install",
					Namespace:  NAMESPACE,
					Finalizers: []string{util.KubeVirtFinalizer},
				},
				Status: v1.KubeVirtStatus{},
			}

			// create all resources which should already exist
			kubecontroller.SetLatestApiVersionAnnotation(kv)
			addKubeVirt(kv)
			shouldExpectKubeVirtUpdateStatus(1)
			shouldExpectJobCreation()
			controller.Execute()

		}, 15)

		It("should label install strategy creation job", func(done Done) {
			defer close(done)

			kv := &v1.KubeVirt{
				ObjectMeta: metav1.ObjectMeta{
					Name:       "test-install",
					Namespace:  NAMESPACE,
					Finalizers: []string{util.KubeVirtFinalizer},
				},
				Status: v1.KubeVirtStatus{},
			}

			job, err := controller.generateInstallStrategyJob(util.GetTargetConfigFromKV(kv))
			Expect(err).ToNot(HaveOccurred())

			Expect(job.Spec.Template.ObjectMeta.Labels).Should(HaveKeyWithValue(v1.AppLabel, virtOperatorJobAppLabel))
		}, 15)

		It("should delete install strategy creation job if job has failed", func(done Done) {
			defer close(done)

			kv := &v1.KubeVirt{
				ObjectMeta: metav1.ObjectMeta{
					Name:       "test-install",
					Namespace:  NAMESPACE,
					Finalizers: []string{util.KubeVirtFinalizer},
				},
				Status: v1.KubeVirtStatus{},
			}

			job, err := controller.generateInstallStrategyJob(util.GetTargetConfigFromKV(kv))
			Expect(err).ToNot(HaveOccurred())

			// will only create a new job after 10 seconds has passed.
			// this is just a simple mechanism to prevent spin loops
			// in the event that jobs are fast failing for some unknown reason.
			completionTime := time.Now().Add(time.Duration(-10) * time.Second)
			job.Status.CompletionTime = &metav1.Time{Time: completionTime}

			// create all resources which should already exist
			kubecontroller.SetLatestApiVersionAnnotation(kv)
			addKubeVirt(kv)
			addInstallStrategyJob(job)

			shouldExpectJobDeletion()
			shouldExpectKubeVirtUpdateStatus(1)

			controller.Execute()

		}, 15)

		It("should not delete completed install strategy creation job if job has failed less that 10 seconds ago", func(done Done) {
			defer GinkgoRecover()
			defer close(done)

			kv := &v1.KubeVirt{
				ObjectMeta: metav1.ObjectMeta{
					Name:       "test-install",
					Namespace:  NAMESPACE,
					Finalizers: []string{util.KubeVirtFinalizer},
				},
				Status: v1.KubeVirtStatus{},
			}

			job, err := controller.generateInstallStrategyJob(util.GetTargetConfigFromKV(kv))
			Expect(err).ToNot(HaveOccurred())

			job.Status.CompletionTime = now()

			// create all resources which should already exist
			kubecontroller.SetLatestApiVersionAnnotation(kv)
			addKubeVirt(kv)
			addInstallStrategyJob(job)

			shouldExpectKubeVirtUpdateStatus(1)

			controller.Execute()

		}, 15)

		It("should add resources on create", func() {
			kv := &v1.KubeVirt{
				ObjectMeta: metav1.ObjectMeta{
					Name:      "test-install",
					Namespace: NAMESPACE,
				},
			}
			kubecontroller.SetLatestApiVersionAnnotation(kv)
			addKubeVirt(kv)
			addInstallStrategy(defaultConfig)

			job, err := controller.generateInstallStrategyJob(util.GetTargetConfigFromKV(kv))
			Expect(err).ToNot(HaveOccurred())

			job.Status.CompletionTime = now()
			addInstallStrategyJob(job)

			// ensure completed jobs are garbage collected once install strategy
			// is loaded
			deleteFromCache = false
			shouldExpectJobDeletion()
			shouldExpectKubeVirtUpdate(1)
			shouldExpectKubeVirtUpdateStatus(1)
			shouldExpectCreations()

			controller.Execute()

			kv = getLatestKubeVirt(kv)
			Expect(kv.Status.Phase).To(Equal(v1.KubeVirtPhaseDeploying))
			Expect(len(kv.Status.Conditions)).To(Equal(3))
			Expect(len(kv.ObjectMeta.Finalizers)).To(Equal(1))
			shouldExpectHCOConditions(kv, k8sv1.ConditionFalse, k8sv1.ConditionTrue, k8sv1.ConditionFalse)

			// 3 in total are yet missing at this point
			// because waiting on controller, controller's PDB and virt-handler daemonset until API server deploys successfully
			expectedUncreatedResources := 3

			// 1 because a temporary validation webhook is created to block new CRDs until api server is deployed
			expectedTemporaryResources := 1

			Expect(totalAdds).To(Equal(resourceCount - expectedUncreatedResources + expectedTemporaryResources))

			Expect(len(controller.stores.ServiceAccountCache.List())).To(Equal(3))
			Expect(len(controller.stores.ClusterRoleCache.List())).To(Equal(7))
			Expect(len(controller.stores.ClusterRoleBindingCache.List())).To(Equal(5))
			Expect(len(controller.stores.RoleCache.List())).To(Equal(3))
			Expect(len(controller.stores.RoleBindingCache.List())).To(Equal(3))
			Expect(len(controller.stores.CrdCache.List())).To(Equal(8))
			Expect(len(controller.stores.ServiceCache.List())).To(Equal(3))
			Expect(len(controller.stores.DeploymentCache.List())).To(Equal(1))
			Expect(len(controller.stores.DaemonSetCache.List())).To(Equal(0))
			Expect(len(controller.stores.ValidationWebhookCache.List())).To(Equal(3))
			Expect(len(controller.stores.PodDisruptionBudgetCache.List())).To(Equal(1))
			Expect(len(controller.stores.SCCCache.List())).To(Equal(3))
			Expect(len(controller.stores.ServiceMonitorCache.List())).To(Equal(1))
			Expect(len(controller.stores.PrometheusRuleCache.List())).To(Equal(1))

			Expect(resourceChanges["poddisruptionbudgets"][Added]).To(Equal(1))

		}, 15)

		Context("when the monitor namespace does not exist", func() {
			It("should not create ServiceMonitor resources", func() {
				kv := &v1.KubeVirt{
					ObjectMeta: metav1.ObjectMeta{
						Name:       "test-install",
						Namespace:  NAMESPACE,
						Finalizers: []string{util.KubeVirtFinalizer},
					},
				}
				kubecontroller.SetLatestApiVersionAnnotation(kv)
				addKubeVirt(kv)

				// install strategy config
				resource, _ := installstrategy.NewInstallStrategyConfigMap(defaultConfig, false, NAMESPACE)
				resource.Name = fmt.Sprintf("%s-%s", resource.Name, rand.String(10))
				addResource(resource, defaultConfig)

				job, err := controller.generateInstallStrategyJob(util.GetTargetConfigFromKV(kv))
				Expect(err).ToNot(HaveOccurred())

				job.Status.CompletionTime = now()
				addInstallStrategyJob(job)

				// ensure completed jobs are garbage collected once install strategy
				// is loaded
				deleteFromCache = false
				shouldExpectJobDeletion()
				shouldExpectKubeVirtUpdateStatus(1)
				shouldExpectCreations()

				controller.Execute()

				Expect(len(controller.stores.RoleCache.List())).To(Equal(2))
				Expect(len(controller.stores.RoleBindingCache.List())).To(Equal(2))
				Expect(len(controller.stores.ServiceMonitorCache.List())).To(Equal(0))
			}, 15)
		})

		It("should pause rollback until api server is rolled over.", func(done Done) {
			defer close(done)
			defer GinkgoRecover()

			rollbackConfig := getConfig("otherregistry", "9.9.7")

			kv := &v1.KubeVirt{
				ObjectMeta: metav1.ObjectMeta{
					Name:       "test-install",
					Namespace:  NAMESPACE,
					Finalizers: []string{util.KubeVirtFinalizer},
				},
				Spec: v1.KubeVirtSpec{
					ImageTag:      rollbackConfig.GetKubeVirtVersion(),
					ImageRegistry: rollbackConfig.GetImageRegistry(),
				},
				Status: v1.KubeVirtStatus{
					Phase:           v1.KubeVirtPhaseDeployed,
					OperatorVersion: version.Get().String(),
				},
			}
			defaultConfig.SetTargetDeploymentConfig(kv)
			defaultConfig.SetObservedDeploymentConfig(kv)
			util.UpdateConditionsCreated(kv)
			util.UpdateConditionsAvailable(kv)

			// create all resources which should already exist
			kubecontroller.SetLatestApiVersionAnnotation(kv)
			addKubeVirt(kv)
			addInstallStrategy(defaultConfig)
			addInstallStrategy(rollbackConfig)

			addAll(defaultConfig)
			addPodsAndPodDisruptionBudgets(defaultConfig)

			makeApiAndControllerReady()
			makeHandlerReady()

			addToCache = false
			shouldExpectRbacBackupCreations()
			shouldExpectPatchesAndUpdates()
			shouldExpectKubeVirtUpdateStatus(1)

			controller.Execute()

			kv = getLatestKubeVirt(kv)
			// conditions should reflect an ongoing update
			shouldExpectHCOConditions(kv, k8sv1.ConditionTrue, k8sv1.ConditionTrue, k8sv1.ConditionTrue)

			// on rollback or create, api server must be online first before controllers and daemonset.
			// On rollback this prevents someone from posting invalid specs to
			// the cluster from newer versions when an older version is being deployed.
			// On create this prevents invalid specs from entering the cluster
			// while controllers are available to process them.

			// 4 because 2 for virt-controller service and deployment,
			// 1 because of the pdb of virt-controller
			// and another 1 because of the namespace was not patched yet.
			Expect(totalPatches).To(Equal(patchCount - 4))
			Expect(totalUpdates).To(Equal(updateCount))

			Expect(resourceChanges["poddisruptionbudgets"][Patched]).To(Equal(1))
		}, 15)

		It("should pause update after daemonsets are rolled over", func(done Done) {
			defer close(done)

			updatedConfig := getConfig("otherregistry", "9.9.10")

			kv := &v1.KubeVirt{
				ObjectMeta: metav1.ObjectMeta{
					Name:       "test-install",
					Namespace:  NAMESPACE,
					Finalizers: []string{util.KubeVirtFinalizer},
				},
				Spec: v1.KubeVirtSpec{
					ImageTag:      updatedConfig.GetKubeVirtVersion(),
					ImageRegistry: updatedConfig.GetImageRegistry(),
				},
				Status: v1.KubeVirtStatus{
					Phase:           v1.KubeVirtPhaseDeployed,
					OperatorVersion: version.Get().String(),
				},
			}
			defaultConfig.SetTargetDeploymentConfig(kv)
			defaultConfig.SetObservedDeploymentConfig(kv)
			util.UpdateConditionsCreated(kv)
			util.UpdateConditionsAvailable(kv)

			// create all resources which should already exist
			kubecontroller.SetLatestApiVersionAnnotation(kv)
			addKubeVirt(kv)
			addInstallStrategy(defaultConfig)
			addInstallStrategy(updatedConfig)

			addAll(defaultConfig)
			addPodsAndPodDisruptionBudgets(defaultConfig)

			makeApiAndControllerReady()
			makeHandlerReady()

			addToCache = false
			shouldExpectRbacBackupCreations()
			shouldExpectPatchesAndUpdates()
			shouldExpectKubeVirtUpdateStatus(1)

			controller.Execute()

			kv = getLatestKubeVirt(kv)
			// conditions should reflect an ongoing update
			shouldExpectHCOConditions(kv, k8sv1.ConditionTrue, k8sv1.ConditionTrue, k8sv1.ConditionTrue)

			Expect(totalUpdates).To(Equal(updateCount))

			// daemonset, controller and apiserver pods are updated in this order.
			// this prevents the new API from coming online until the controllers can manage it.
			// The PDBs will prevent updated pods from getting "ready", so update should pause after
			//   daemonsets and before controller and namespace

			// 5 because virt-controller, virt-api, PDBs and the namespace are not patched
			Expect(totalPatches).To(Equal(patchCount - 5))

			// Make sure the 5 unpatched are as expected
			Expect(resourceChanges["deployments"][Patched]).To(Equal(0))          // virt-controller and virt-api unpatched
			Expect(resourceChanges["poddisruptionbudgets"][Patched]).To(Equal(0)) // PDBs unpatched
			Expect(resourceChanges["namespace"][Patched]).To(Equal(0))            // namespace unpatched
		}, 15)

		It("should pause update after controllers are rolled over", func(done Done) {
			defer close(done)

			updatedConfig := getConfig("otherregistry", "9.9.10")

			kv := &v1.KubeVirt{
				ObjectMeta: metav1.ObjectMeta{
					Name:       "test-install",
					Namespace:  NAMESPACE,
					Finalizers: []string{util.KubeVirtFinalizer},
				},
				Spec: v1.KubeVirtSpec{
					ImageTag:      updatedConfig.GetKubeVirtVersion(),
					ImageRegistry: updatedConfig.GetImageRegistry(),
				},
				Status: v1.KubeVirtStatus{
					Phase:           v1.KubeVirtPhaseDeployed,
					OperatorVersion: version.Get().String(),
				},
			}
			defaultConfig.SetTargetDeploymentConfig(kv)
			defaultConfig.SetObservedDeploymentConfig(kv)
			util.UpdateConditionsCreated(kv)
			util.UpdateConditionsAvailable(kv)

			// create all resources which should already exist
			kubecontroller.SetLatestApiVersionAnnotation(kv)
			addKubeVirt(kv)
			addInstallStrategy(defaultConfig)
			addInstallStrategy(updatedConfig)

			addAll(defaultConfig)
			// Create virt-api and virt-controller under defaultConfig,
			// but use updatedConfig for virt-handler (hack) to avoid pausing after daemonsets
			addPodsWithIndividualConfigs(defaultConfig, defaultConfig, updatedConfig, true)

			makeApiAndControllerReady()
			makeHandlerReady()

			addToCache = false
			shouldExpectRbacBackupCreations()
			shouldExpectPatchesAndUpdates()
			shouldExpectKubeVirtUpdateStatus(1)

			controller.Execute()

			kv = getLatestKubeVirt(kv)
			// conditions should reflect an ongoing update
			shouldExpectHCOConditions(kv, k8sv1.ConditionTrue, k8sv1.ConditionTrue, k8sv1.ConditionTrue)

			Expect(totalUpdates).To(Equal(updateCount))

			// The update was hacked to avoid pausing after rolling out the daemonsets (virt-handler)
			// That will allow both daemonset and controller pods to get patched before the pause.

			// 3 because virt-api, PDB and the namespace should not be patched
			Expect(totalPatches).To(Equal(patchCount - 3))

			// Make sure the 3 unpatched are as expected
			Expect(resourceChanges["deployments"][Patched]).To(Equal(1))          // virt-operator patched, virt-api unpatched
			Expect(resourceChanges["poddisruptionbudgets"][Patched]).To(Equal(1)) // 1 of 2 PDBs patched
			Expect(resourceChanges["namespace"][Patched]).To(Equal(0))            // namespace unpatched
		}, 15)

		It("should update kubevirt resources when Operator version changes if no imageTag and imageRegistry is explicitly set.", func() {
			os.Setenv(util.OperatorImageEnvName, fmt.Sprintf("%s/virt-operator:%s", "otherregistry", "1.1.1"))
			updatedConfig := getConfig("", "")

			kv := &v1.KubeVirt{
				ObjectMeta: metav1.ObjectMeta{
					Name:       "test-install",
					Namespace:  NAMESPACE,
					Finalizers: []string{util.KubeVirtFinalizer},
				},
				Spec: v1.KubeVirtSpec{},
				Status: v1.KubeVirtStatus{
					Phase:           v1.KubeVirtPhaseDeployed,
					OperatorVersion: version.Get().String(),
				},
			}
			defaultConfig.SetTargetDeploymentConfig(kv)
			defaultConfig.SetObservedDeploymentConfig(kv)
			util.UpdateConditionsCreated(kv)
			util.UpdateConditionsAvailable(kv)

			// create all resources which should already exist
			kubecontroller.SetLatestApiVersionAnnotation(kv)
			addKubeVirt(kv)
			addInstallStrategy(defaultConfig)
			addInstallStrategy(updatedConfig)

			addAll(defaultConfig)
			addPodsAndPodDisruptionBudgets(defaultConfig)

			// pods for the new version are added so this test won't
			// wait for daemonsets to rollover before updating/patching
			// all resources.
			addPodsWithOptionalPodDisruptionBudgets(updatedConfig, false)

			makeApiAndControllerReady()
			makeHandlerReady()

			shouldExpectPatchesAndUpdates()
			shouldExpectKubeVirtUpdateStatus(1)
			fakeNamespaceModificationEvent()
			shouldExpectNamespacePatch()

			controller.Execute()

			kv = getLatestKubeVirt(kv)
			// conditions should reflect a successful update
			shouldExpectHCOConditions(kv, k8sv1.ConditionTrue, k8sv1.ConditionFalse, k8sv1.ConditionFalse)

			Expect(totalPatches).To(Equal(patchCount))
			Expect(totalUpdates).To(Equal(updateCount))

			// ensure every resource is either patched or updated
			// + 1 is for the namespace patch which we don't consider as a resource we own.
			Expect(totalUpdates + totalPatches).To(Equal(resourceCount + 1))

			Expect(resourceChanges["poddisruptionbudgets"][Patched]).To(Equal(2))

		}, 15)

		It("should update resources when changing KubeVirt version.", func() {
			updatedConfig := getConfig("otherregistry", "1.1.1")

			kv := &v1.KubeVirt{
				ObjectMeta: metav1.ObjectMeta{
					Name:       "test-install",
					Namespace:  NAMESPACE,
					Finalizers: []string{util.KubeVirtFinalizer},
				},
				Spec: v1.KubeVirtSpec{
					ImageTag:      updatedConfig.GetKubeVirtVersion(),
					ImageRegistry: updatedConfig.GetImageRegistry(),
				},
				Status: v1.KubeVirtStatus{
					Phase:           v1.KubeVirtPhaseDeployed,
					OperatorVersion: version.Get().String(),
				},
			}
			defaultConfig.SetTargetDeploymentConfig(kv)
			defaultConfig.SetObservedDeploymentConfig(kv)
			util.UpdateConditionsCreated(kv)
			util.UpdateConditionsAvailable(kv)

			// create all resources which should already exist
			kubecontroller.SetLatestApiVersionAnnotation(kv)
			addKubeVirt(kv)
			addInstallStrategy(defaultConfig)
			addInstallStrategy(updatedConfig)

			addAll(defaultConfig)
			addPodsAndPodDisruptionBudgets(defaultConfig)

			// pods for the new version are added so this test won't
			// wait for daemonsets to rollover before updating/patching
			// all resources.
			addPodsWithOptionalPodDisruptionBudgets(updatedConfig, false)

			makeApiAndControllerReady()
			makeHandlerReady()

			shouldExpectPatchesAndUpdates()
			shouldExpectKubeVirtUpdateStatus(1)
			fakeNamespaceModificationEvent()
			shouldExpectNamespacePatch()

			controller.Execute()

			kv = getLatestKubeVirt(kv)
			// conditions should reflect a successful update
			shouldExpectHCOConditions(kv, k8sv1.ConditionTrue, k8sv1.ConditionFalse, k8sv1.ConditionFalse)

			Expect(totalPatches).To(Equal(patchCount))
			Expect(totalUpdates).To(Equal(updateCount))

			// ensure every resource is either patched or updated
			// + 1 is for the namespace patch which we don't consider as a resource we own.
			Expect(totalUpdates + totalPatches).To(Equal(resourceCount + 1))

		}, 15)

		It("should patch poddisruptionbudgets when changing KubeVirt version.", func() {
			updatedConfig := getConfig("otherregistry", "1.1.1")

			kv := &v1.KubeVirt{
				ObjectMeta: metav1.ObjectMeta{
					Name:       "test-install",
					Namespace:  NAMESPACE,
					Finalizers: []string{util.KubeVirtFinalizer},
				},
				Spec: v1.KubeVirtSpec{
					ImageTag:      updatedConfig.GetKubeVirtVersion(),
					ImageRegistry: updatedConfig.GetImageRegistry(),
				},
				Status: v1.KubeVirtStatus{
					Phase: v1.KubeVirtPhaseDeployed,
					Conditions: []v1.KubeVirtCondition{
						{
							Type:    v1.KubeVirtConditionCreated,
							Status:  k8sv1.ConditionTrue,
							Reason:  util.ConditionReasonDeploymentCreated,
							Message: "All resources were created.",
						},
						{
							Type:    v1.KubeVirtConditionAvailable,
							Status:  k8sv1.ConditionTrue,
							Reason:  util.ConditionReasonDeploymentReady,
							Message: "All components are ready.",
						},
					},
					OperatorVersion: version.Get().String(),
				},
			}
			defaultConfig.SetTargetDeploymentConfig(kv)
			defaultConfig.SetObservedDeploymentConfig(kv)

			// create all resources which should already exist
			kubecontroller.SetLatestApiVersionAnnotation(kv)
			addKubeVirt(kv)
			addInstallStrategy(defaultConfig)
			addInstallStrategy(updatedConfig)

			addAll(defaultConfig)
			addPodsAndPodDisruptionBudgets(defaultConfig)

			// pods for the new version are added so this test won't
			// wait for daemonsets to rollover before updating/patching
			// all resources.
			addPodsWithOptionalPodDisruptionBudgets(updatedConfig, false)

			makeApiAndControllerReady()
			makeHandlerReady()

			shouldExpectPatchesAndUpdates()
			shouldExpectKubeVirtUpdateStatus(1)

			controller.Execute()

			Expect(resourceChanges["poddisruptionbudgets"][Patched]).To(Equal(2))

		}, 15)

		It("should remove resources on deletion", func() {
			kv := &v1.KubeVirt{
				ObjectMeta: metav1.ObjectMeta{
					Name:      "test-install",
					Namespace: NAMESPACE,
				},
			}
			kv.DeletionTimestamp = now()
			kubecontroller.SetLatestApiVersionAnnotation(kv)
			addKubeVirt(kv)

			// create all resources which should be deleted
			addInstallStrategy(defaultConfig)
			addAll(defaultConfig)

			shouldExpectKubeVirtUpdateStatus(1)
			shouldExpectDeletions()
			shouldExpectInstallStrategyDeletion()

			controller.Execute()

			// Note: in real life during the first execution loop very probably only CRDs are deleted,
			// because that takes some time (see the check that the crd store is empty before going on with deletions)
			// But in this test the deletion succeeds immediately, so everything is deleted on first try
			Expect(totalDeletions).To(Equal(resourceCount))

			kv = getLatestKubeVirt(kv)
			Expect(kv.Status.Phase).To(Equal(v1.KubeVirtPhaseDeleted))
			Expect(len(kv.Status.Conditions)).To(Equal(3))
			shouldExpectHCOConditions(kv, k8sv1.ConditionFalse, k8sv1.ConditionFalse, k8sv1.ConditionTrue)
		}, 15)

		It("should remove poddisruptionbudgets on deletion", func() {
			kv := &v1.KubeVirt{
				ObjectMeta: metav1.ObjectMeta{
					Name:      "test-install",
					Namespace: NAMESPACE,
				},
			}
			kv.DeletionTimestamp = now()
			kubecontroller.SetLatestApiVersionAnnotation(kv)
			addKubeVirt(kv)

			// create all resources which should be deleted
			addInstallStrategy(defaultConfig)
			addAll(defaultConfig)

			shouldExpectKubeVirtUpdateStatus(1)
			shouldExpectDeletions()
			shouldExpectInstallStrategyDeletion()

			controller.Execute()

			Expect(resourceChanges["poddisruptionbudgets"][Deleted]).To(Equal(2))
		}, 15)
	})

	Context("On install strategy dump", func() {
		It("should generate latest install strategy and post as config map", func(done Done) {
			defer close(done)

			config, err := util.GetConfigFromEnv()
			Expect(err).ToNot(HaveOccurred())

			kubeClient.Fake.PrependReactor("create", "configmaps", func(action testing.Action) (handled bool, obj runtime.Object, err error) {
				create, ok := action.(testing.CreateAction)
				Expect(ok).To(BeTrue())

				configMap := create.GetObject().(*k8sv1.ConfigMap)
				Expect(configMap.GenerateName).To(Equal("kubevirt-install-strategy-"))

				version, ok := configMap.ObjectMeta.Annotations[v1.InstallStrategyVersionAnnotation]
				Expect(ok).To(BeTrue())
				Expect(version).To(Equal(config.GetKubeVirtVersion()))

				registry, ok := configMap.ObjectMeta.Annotations[v1.InstallStrategyRegistryAnnotation]
				Expect(ok).To(BeTrue())
				Expect(registry).To(Equal(config.GetImageRegistry()))

				id, ok := configMap.ObjectMeta.Annotations[v1.InstallStrategyIdentifierAnnotation]
				Expect(ok).To(BeTrue())
				Expect(id).To(Equal(config.GetDeploymentID()))

				_, ok = configMap.Data["manifests"]
				Expect(ok).To(BeTrue())

				return true, create.GetObject(), nil
			})

			// This generates and posts the install strategy config map
			installstrategy.DumpInstallStrategyToConfigMap(virtClient, NAMESPACE)
		}, 15)
	})
})

func now() *metav1.Time {
	now := metav1.Now()
	return &now
}<|MERGE_RESOLUTION|>--- conflicted
+++ resolved
@@ -1445,10 +1445,7 @@
 				ObjectMeta: metav1.ObjectMeta{
 					Name:       "test-install",
 					Namespace:  NAMESPACE,
-<<<<<<< HEAD
-=======
 					Generation: int64(1),
->>>>>>> 74c71995
 					Finalizers: []string{util.KubeVirtFinalizer},
 				},
 				Status: v1.KubeVirtStatus{
