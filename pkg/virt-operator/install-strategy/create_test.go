--- conflicted
+++ resolved
@@ -465,11 +465,7 @@
 			kv.Status.TargetDeploymentID = Id
 
 			deployment := appsv1.Deployment{}
-<<<<<<< HEAD
-			injectOperatorMetadata(kv, &deployment.ObjectMeta, "fakeversion", "fakeregistry", "fakeid")
-=======
 			injectOperatorMetadata(kv, &deployment.ObjectMeta, "fakeversion", "fakeregistry", "fakeid", false)
->>>>>>> 74c71995
 
 			// NOTE we are purposfully not using the defined constant values
 			// in types.go here. This test is explicitly verifying that those
@@ -493,10 +489,6 @@
 			id, ok := deployment.Annotations["kubevirt.io/install-strategy-identifier"]
 			Expect(ok).To(BeTrue())
 			Expect(id).To(Equal("fakeid"))
-<<<<<<< HEAD
-
-		})
-=======
 		})
 	})
 
@@ -932,6 +924,5 @@
 			table.Entry("Without custom users", []string{}),
 			table.Entry("With custom users", []string{"someuser"}),
 		)
->>>>>>> 74c71995
 	})
 })