--- conflicted
+++ resolved
@@ -46,10 +46,6 @@
 	v1 "kubevirt.io/client-go/api/v1"
 	"kubevirt.io/client-go/log"
 	kvselinux "kubevirt.io/kubevirt/pkg/virt-handler/selinux"
-<<<<<<< HEAD
-	"kubevirt.io/kubevirt/pkg/virt-launcher/virtwrap/api"
-=======
->>>>>>> 74c71995
 	"kubevirt.io/kubevirt/pkg/virt-launcher/virtwrap/network/dhcp"
 	"kubevirt.io/kubevirt/pkg/virt-launcher/virtwrap/network/dhcpv6"
 )
@@ -128,11 +124,7 @@
 
 type tapDeviceMaker struct {
 	tapName         string
-<<<<<<< HEAD
-	isMultiqueue    bool
-=======
 	queueNumber     uint32
->>>>>>> 74c71995
 	virtLauncherPID int
 	tapMakingCmd    *exec.Cmd
 }
@@ -420,11 +412,7 @@
 	return nil
 }
 
-<<<<<<< HEAD
-func buildTapDeviceMaker(tapName string, isMultiqueue bool, virtLauncherPID int) (*tapDeviceMaker, error) {
-=======
 func buildTapDeviceMaker(tapName string, queueNumber uint32, virtLauncherPID int, mtu int) (*tapDeviceMaker, error) {
->>>>>>> 74c71995
 	createTapDeviceArgs := []string{
 		"create-tap",
 		"--tap-name", tapName,
@@ -439,11 +427,7 @@
 	return &tapDeviceMaker{
 		tapMakingCmd:    cmd,
 		tapName:         tapName,
-<<<<<<< HEAD
-		isMultiqueue:    isMultiqueue,
-=======
 		queueNumber:     queueNumber,
->>>>>>> 74c71995
 		virtLauncherPID: virtLauncherPID,
 	}, nil
 }
